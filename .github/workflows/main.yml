--- conflicted
+++ resolved
@@ -53,18 +53,11 @@
           - job_name: macOS 13 x64, DMD (latest)
             os: macos-13
             host_dmd: dmd
-<<<<<<< HEAD
-          - job_name: macOS 13 x64, DMD (coverage)
-            os: macos-13
-            host_dmd: dmd
-            coverage: true
-=======
           # Disabled because of failure https://issues.dlang.org/show_bug.cgi?id=24518
           # - job_name: macOS 13 x64, DMD (coverage)
           #   os: macos-13
           #   host_dmd: dmd
           #   coverage: true
->>>>>>> 111ae730
           - job_name: macOS 12 x64, DMD (bootstrap)
             os: macos-12
             # de-facto bootstrap version on OSX
