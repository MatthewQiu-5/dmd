--- conflicted
+++ resolved
@@ -4,15 +4,10 @@
 )
 
 $(BUGSTITLE Library Changes,
-<<<<<<< HEAD
-$(LI $(RELATIVE_LINK2 backtraces-with-line-numbers, Backtraces now include file name and line number.))
-$(LI $(RELATIVE_LINK2 link-against-vs2015, support to link against VS2015 libraries))
-=======
 
 $(LI $(RELATIVE_LINK2 TypeInfo.initializer, `TypeInfo.init` has been renamed to
     `TypeInfo.initializer`.))
 )
->>>>>>> 67541346
 )
 
 $(BUGSTITLE Library Changes,
@@ -33,17 +28,6 @@
         2.074.0 release, so that the type property `init` takes over.
     )
 )
-
-$(LI $(LNAME2 link-against-vs2015, support to link against VS2015 libraries)
-
-    $(P Support for linking against the Microsoft runtime library distributed with VS 2015
-    has been added. This affects both the 64-bit build for Win64 and the 32-bit build
-    targeting the MS runtime (-m32mscoff).)
-
-    $(P The compiler detects the library version to adjust the link command line automatically.
-    If you don't use dmd for linking, make sure to add legacy_stdio_definitions.lib to your
-    command line when linking against the VS2015 runtime.)
-)
 )
 
 
