/**
 * Does the semantic 1 pass on the AST, which looks at symbol declarations but not initializers
 * or function bodies.
 *
 * Copyright:   Copyright (C) 1999-2024 by The D Language Foundation, All Rights Reserved
 * Authors:     $(LINK2 https://www.digitalmars.com, Walter Bright)
 * License:     $(LINK2 https://www.boost.org/LICENSE_1_0.txt, Boost License 1.0)
 * Source:      $(LINK2 https://github.com/dlang/dmd/blob/master/src/dmd/dsymbolsem.d, _dsymbolsem.d)
 * Documentation:  https://dlang.org/phobos/dmd_dsymbolsem.html
 * Coverage:    https://codecov.io/gh/dlang/dmd/src/master/src/dmd/dsymbolsem.d
 */

module dmd.dsymbolsem;

import core.stdc.stdio;
import core.stdc.string;

import dmd.aggregate;
import dmd.aliasthis;
import dmd.arraytypes;
import dmd.astcodegen;
import dmd.astenums;
import dmd.attrib;
import dmd.attribsem;
import dmd.clone;
import dmd.cond;
import dmd.timetrace;
import dmd.dcast;
import dmd.dclass;
import dmd.declaration;
import dmd.denum;
import dmd.deps;
import dmd.dimport;
import dmd.dinterpret;
import dmd.dmodule;
import dmd.dscope;
import dmd.dstruct;
import dmd.dsymbol;
import dmd.dtemplate;
import dmd.dversion;
import dmd.enumsem;
import dmd.errors;
import dmd.escape;
import dmd.expression;
import dmd.expressionsem;
import dmd.func;
import dmd.funcsem;
import dmd.globals;
import dmd.id;
import dmd.identifier;
import dmd.importc;
import dmd.init;
import dmd.initsem;
import dmd.intrange;
import dmd.hdrgen;
import dmd.lexer;
import dmd.location;
import dmd.mtype;
import dmd.mustuse;
import dmd.nspace;
import dmd.objc;
import dmd.opover;
import dmd.optimize;
import dmd.parse;
debug import dmd.printast;
import dmd.root.array;
import dmd.root.filename;
import dmd.root.string;
import dmd.common.outbuffer;
import dmd.root.rmem;
import dmd.rootobject;
import dmd.safe;
import dmd.semantic2;
import dmd.semantic3;
import dmd.sideeffect;
import dmd.staticassert;
import dmd.tokens;
import dmd.utils;
import dmd.statement;
import dmd.target;
import dmd.templateparamsem;
import dmd.templatesem;
import dmd.typesem;
import dmd.visitor;

version (IN_GCC) {}
else version (IN_LLVM) {}
else version = MARS;

enum LOG = false;

/*************************************
 * Does semantic analysis on the public face of declarations.
 */
void dsymbolSemantic(Dsymbol dsym, Scope* sc)
{
    scope v = new DsymbolSemanticVisitor(sc);
    dsym.accept(v);
}

/***************************************************
 * Determine the numerical value of the AlignmentDeclaration
 * Params:
 *      ad = AlignmentDeclaration
 *      sc = context
 * Returns:
 *      ad with alignment value determined
 */
AlignDeclaration getAlignment(AlignDeclaration ad, Scope* sc)
{
    if (!ad.salign.isUnknown())   // UNKNOWN is 0
        return ad;

    if (!ad.exps)
    {
        ad.salign.setDefault();
        return ad;
    }

    dinteger_t strictest = 0;   // strictest alignment
    bool errors;
    foreach (ref exp; (*ad.exps)[])
    {
        sc = sc.startCTFE();
        auto e = exp.expressionSemantic(sc);
        e = resolveProperties(sc, e);
        sc = sc.endCTFE();
        e = e.ctfeInterpret();
        exp = e;                // could be re-evaluated if exps are assigned to more than one AlignDeclaration by CParser.applySpecifier(),
                                // e.g. `_Alignas(8) int a, b;`
        if (e.op == EXP.error)
            errors = true;
        else
        {
            auto n = e.toInteger();
            if (sc.inCfile && n == 0)       // C11 6.7.5-6 allows 0 for alignment
                continue;

            if (n < 1 || n & (n - 1) || ushort.max < n || !e.type.isIntegral())
            {
                error(ad.loc, "alignment must be an integer positive power of 2, not 0x%llx", cast(ulong)n);
                errors = true;
            }
            if (n > strictest)  // C11 6.7.5-6
                strictest = n;
        }
    }

    if (errors || strictest == 0)  // C11 6.7.5-6 says alignment of 0 means no effect
        ad.salign.setDefault();
    else
        ad.salign.set(cast(uint) strictest);

    return ad;
}

const(char)* getMessage(DeprecatedDeclaration dd)
{
    if (auto sc = dd._scope)
    {
        dd._scope = null;

        sc = sc.startCTFE();
        dd.msg = dd.msg.expressionSemantic(sc);
        dd.msg = resolveProperties(sc, dd.msg);
        sc = sc.endCTFE();
        dd.msg = dd.msg.ctfeInterpret();

        if (auto se = dd.msg.toStringExp())
            dd.msgstr = se.toStringz().ptr;
        else
            error(dd.msg.loc, "compile time constant expected, not `%s`", dd.msg.toChars());
    }
    return dd.msgstr;
}

bool checkDeprecated(Dsymbol d, Loc loc, Scope* sc)
{
    if (global.params.useDeprecated == DiagnosticReporting.off)
        return false;
    if (!d.isDeprecated())
        return false;
    // Don't complain if we're inside a deprecated symbol's scope
    if (sc.isDeprecated())
        return false;
    // Don't complain if we're inside a template constraint
    // https://issues.dlang.org/show_bug.cgi?id=21831
    if (sc.inTemplateConstraint)
        return false;

    const(char)* message = null;
    for (Dsymbol p = d; p; p = p.parent)
    {
        message = p.depdecl ? p.depdecl.getMessage() : null;
        if (message)
            break;
    }
    if (message)
        deprecation(loc, "%s `%s` is deprecated - %s", d.kind, d.toPrettyChars, message);
    else
        deprecation(loc, "%s `%s` is deprecated", d.kind, d.toPrettyChars);

    if (auto ti = sc.parent ? sc.parent.isInstantiated() : null)
        ti.printInstantiationTrace(Classification.deprecation);
    else if (auto ti = sc.parent ? sc.parent.isTemplateInstance() : null)
        ti.printInstantiationTrace(Classification.deprecation);

    return true;
}

/*********************************
 * Check type to see if it is based on a deprecated symbol.
 */
private void checkDeprecated(Type type, Loc loc, Scope* sc)
{
    if (Dsymbol s = type.toDsymbol(sc))
    {
        s.checkDeprecated(loc, sc);
    }

    if (auto tn = type.nextOf())
        tn.checkDeprecated(loc, sc);
}

// Returns true if a contract can appear without a function body.
package bool allowsContractWithoutBody(FuncDeclaration funcdecl)
{
    assert(!funcdecl.fbody);

    /* Contracts can only appear without a body when they are virtual
     * interface functions or abstract.
     */
    Dsymbol parent = funcdecl.toParent();
    InterfaceDeclaration id = parent.isInterfaceDeclaration();

    if (!funcdecl.isAbstract() &&
        (funcdecl.fensures || funcdecl.frequires) &&
        !(id && funcdecl.isVirtual()))
    {
        auto cd = parent.isClassDeclaration();
        if (!(cd && cd.isAbstract()))
            return false;
    }
    return true;
}

/*
If sd has a copy constructor and ctor is an rvalue constructor,
issue an error.

Params:
    sd = struct declaration that may contain both an rvalue and copy constructor
    ctor = constructor that will be checked if it is an rvalue constructor
    ti = template instance the ctor is part of

Return:
    `true` if sd has a copy constructor and ctor is an rvalue constructor
*/
bool checkHasBothRvalueAndCpCtor(StructDeclaration sd, CtorDeclaration ctor, TemplateInstance ti)
{
    //printf("checkHasBothRvalueAndCpCtor() sd: %s ctor: %s ti: %s\n", sd.toChars(), ctor.toChars(), ti.toChars());
    /* cannot use ctor.isMoveCtor because semantic pass may not have been run yet,
     * so use isRvalueConstructor()
     */
    if (sd && sd.hasCopyCtor && isRvalueConstructor(sd, ctor))
    {
        .error(ctor.loc, "cannot define both an rvalue constructor and a copy constructor for `struct %s`", sd.toChars());
        .errorSupplemental(ti.loc, "Template instance `%s` creates an rvalue constructor for `struct %s`",
                ti.toPrettyChars(), sd.toChars());

        return true;
    }

    return false;
}

/************************************************
 * Check if ctor is an rvalue constructor.
 * A constructor that receives a single parameter of the same type as
 * `Unqual!typeof(this)` is an rvalue constructor.
 * Params:
 *      sd = struct that ctor is a member of
 *      ctor = constructor to test
 * Returns:
 *      true if it is an rvalue constructor
 */
bool isRvalueConstructor(StructDeclaration sd, CtorDeclaration ctor)
{
    // note commonality with setting isMoveCtor in the semantic code for CtorDeclaration
    auto tf = ctor.type.isTypeFunction();
    const dim = tf.parameterList.length;
    if (dim == 1 || (dim > 1 && tf.parameterList[1].defaultArg))
    {
        auto param = tf.parameterList[0];
        if (!(param.storageClass & STC.ref_) && param.type.mutableOf().unSharedOf() == sd.type.mutableOf().unSharedOf())
        {
            return true;
        }
    }
    return false;
}

/*************************************
 * Find the `alias this` symbol of e's type.
 * Params:
 *      sc = context
 *      e = expression forming the `this`
 *      gag = do not print errors, return `null` instead
 *      findOnly = don't do further processing like resolving properties,
 *                 i.e. just return plain dotExp() result.
 * Returns:
 *      Expression that is `e.aliasthis`
 */
Expression resolveAliasThis(Scope* sc, Expression e, bool gag = false, bool findOnly = false)
{
    //printf("resolveAliasThis() %s\n", toChars(e));
    import dmd.typesem : dotExp;
    for (AggregateDeclaration ad = isAggregate(e.type); ad;)
    {
        if (ad.aliasthis)
        {
            Loc loc = e.loc;
            Type tthis = (e.op == EXP.type ? e.type : null);
            const flags = cast(DotExpFlag) (DotExpFlag.noAliasThis | (gag * DotExpFlag.gag));
            const olderrors = gag ? global.startGagging() : 0;
            e = dotExp(ad.type, sc, e, ad.aliasthis.ident, flags);
            if (!e || findOnly)
                return gag && global.endGagging(olderrors) ? null : e;

            if (tthis && ad.aliasthis.sym.needThis())
            {
                if (auto ve = e.isVarExp())
                {
                    if (auto fd = ve.var.isFuncDeclaration())
                    {
                        // https://issues.dlang.org/show_bug.cgi?id=13009
                        // Support better match for the overloaded alias this.
                        bool hasOverloads;
                        if (auto f = fd.overloadModMatch(loc, tthis, hasOverloads))
                        {
                            if (!hasOverloads)
                                fd = f;     // use exact match
                            e = new VarExp(loc, fd, hasOverloads);
                            e.type = f.type;
                            e = new CallExp(loc, e);
                            goto L1;
                        }
                    }
                }
                /* non-@property function is not called inside typeof(),
                 * so resolve it ahead.
                 */
                {
                    int save = sc.intypeof;
                    sc.intypeof = 1; // bypass "need this" error check
                    e = resolveProperties(sc, e);
                    sc.intypeof = save;
                }
            L1:
                e = new TypeExp(loc, new TypeTypeof(loc, e));
                e = e.expressionSemantic(sc);
            }
            e = resolveProperties(sc, e);
            if (!gag)
                ad.aliasthis.checkDeprecatedAliasThis(loc, sc);
            else if (global.endGagging(olderrors))
                e = null;
        }

        import dmd.dclass : ClassDeclaration;
        auto cd = ad.isClassDeclaration();
        if ((!e || !ad.aliasthis) && cd && cd.baseClass && cd.baseClass != ClassDeclaration.object)
        {
            ad = cd.baseClass;
            continue;
        }
        break;
    }
    return e;
}

/**
 * Check if an `alias this` is deprecated
 *
 * Usually one would use `expression.checkDeprecated(scope, aliasthis)` to
 * check if `expression` uses a deprecated `aliasthis`, but this calls
 * `toPrettyChars` which lead to the following message:
 * "Deprecation: alias this `fullyqualified.aggregate.__anonymous` is deprecated"
 *
 * Params:
 *   at  = The `AliasThis` object to check
 *   loc = `Loc` of the expression triggering the access to `at`
 *   sc  = `Scope` of the expression
 *         (deprecations do not trigger in deprecated scopes)
 *
 * Returns:
 *   Whether the alias this was reported as deprecated.
 */
private bool checkDeprecatedAliasThis(AliasThis at, Loc loc, Scope* sc)
{
    if (global.params.useDeprecated != DiagnosticReporting.off
        && at.isDeprecated() && !sc.isDeprecated())
    {
        const(char)* message = null;
        for (Dsymbol p = at; p; p = p.parent)
        {
            message = p.depdecl ? p.depdecl.getMessage() : null;
            if (message)
                break;
        }
        if (message)
            deprecation(loc, "`alias %s this` is deprecated - %s",
                        at.sym.toChars(), message);
        else
            deprecation(loc, "`alias %s this` is deprecated",
                        at.sym.toChars());

        if (auto ti = sc.parent ? sc.parent.isInstantiated() : null)
            ti.printInstantiationTrace(Classification.deprecation);

        return true;
    }
    return false;
}

// Save the scope and defer semantic analysis on the Dsymbol.
void deferDsymbolSemantic(Scope* sc, Dsymbol s, Scope* scx)
{
    s._scope = scx ? scx : sc.copy();
    s._scope.setNoFree();
    Module.addDeferredSemantic(s);
}


private extern(C++) final class DsymbolSemanticVisitor : Visitor
{
    alias visit = Visitor.visit;

    Scope* sc;
    this(Scope* sc) scope @safe
    {
        this.sc = sc;
    }

    override void visit(Dsymbol dsym)
    {
        .error(dsym.loc, "%s `%s` %p has no semantic routine", dsym.kind, dsym.toPrettyChars, dsym);
    }

    override void visit(ScopeDsymbol) { }
    override void visit(Declaration) { }

    override void visit(AliasThis dsym)
    {
        if (dsym.semanticRun != PASS.initial)
            return;

        if (dsym._scope)
        {
            sc = dsym._scope;
            dsym._scope = null;
        }

        if (!sc)
            return;

        dsym.semanticRun = PASS.semantic;
        dsym.isDeprecated_ = !!(sc.stc & STC.deprecated_);

        Dsymbol p = sc.parent.pastMixin();
        AggregateDeclaration ad = p.isAggregateDeclaration();
        if (!ad)
        {
            error(dsym.loc, "alias this can only be a member of aggregate, not %s `%s`", p.kind(), p.toChars());
            return;
        }

        assert(ad.members);
        Dsymbol s = ad.search(dsym.loc, dsym.ident);
        if (!s)
        {
            Dsymbol pscopesym;
            s = sc.search(dsym.loc, dsym.ident, pscopesym);
            if (s)
                error(dsym.loc, "`%s` is not a member of `%s`", s.toChars(), ad.toChars());
            else
                error(dsym.loc, "undefined identifier `%s`", dsym.ident.toChars());
            return;
        }
        if (ad.aliasthis && s != ad.aliasthis)
        {
            error(dsym.loc, "there can be only one alias this");
            return;
        }

        /* disable the alias this conversion so the implicit conversion check
         * doesn't use it.
         */
        ad.aliasthis = null;

        Dsymbol sx = s;
        if (sx.isAliasDeclaration())
            sx = sx.toAlias();
        Declaration d = sx.isDeclaration();
        if (d && !d.isTupleDeclaration())
        {
            /* https://issues.dlang.org/show_bug.cgi?id=18429
             *
             * If the identifier in the AliasThis declaration
             * is defined later and is a voldemort type, we must
             * perform semantic on the declaration to deduce the type.
             */
            if (!d.type)
                d.dsymbolSemantic(sc);

            Type t = d.type;
            assert(t);
            if (ad.type.implicitConvTo(t) > MATCH.nomatch)
            {
                error(dsym.loc, "alias this is not reachable as `%s` already converts to `%s`", ad.toChars(), t.toChars());
            }
        }

        dsym.sym = s;
        // Restore alias this
        ad.aliasthis = dsym;
        dsym.semanticRun = PASS.semanticdone;
    }

    override void visit(AliasDeclaration dsym)
    {
        if (dsym.semanticRun >= PASS.semanticdone)
            return;
        assert(dsym.semanticRun <= PASS.semantic);

        if (!sc)
            return;

        dsym.semanticRun = PASS.semantic;

        dsym.storage_class |= sc.stc & STC.deprecated_;
        dsym.visibility = sc.visibility;
        dsym.userAttribDecl = sc.userAttribDecl;

        if (!sc.func && dsym.inNonRoot())
            return;

        aliasSemantic(dsym, sc);
    }

    override void visit(AliasAssign dsym)
    {
        //printf("visit(AliasAssign)\n");
        if (dsym.semanticRun >= PASS.semanticdone)
            return;
        assert(dsym.semanticRun <= PASS.semantic);

        if (!sc.func && dsym.inNonRoot())
            return;

        aliasAssignSemantic(dsym, sc);
    }

    override void visit(VarDeclaration dsym)
    {
        version (none)
        {
            printf("VarDeclaration::semantic('%s', parent = '%s') sem = %d\n",
                   dsym.toChars(), sc.parent ? sc.parent.toChars() : null, dsym.semanticRun);
            printf(" type = %s\n", dsym.type ? dsym.type.toChars() : "null");
            printf(" stc = x%llx\n", dsym.storage_class);
            printf(" storage_class = x%llx\n", dsym.storage_class);
            printf("linkage = %d\n", dsym._linkage);
            //if (strcmp(toChars(), "mul") == 0) assert(0);
        }
        //if (semanticRun > PASS.initial)
        //    return;
        //semanticRun = PSSsemantic;

        if (dsym.semanticRun >= PASS.semanticdone)
            return;

        if (sc && sc.inunion && sc.inunion.isAnonDeclaration())
            dsym.overlapped = true;

        dsym.sequenceNumber = global.varSequenceNumber++;
        if (!dsym.isScope())
            dsym.maybeScope = true;

        Scope* scx = null;
        if (dsym._scope)
        {
            sc = dsym._scope;
            scx = sc;
            dsym._scope = null;
        }

        if (!sc)
            return;

        dsym.semanticRun = PASS.semantic;

        // 'static foreach' variables should not inherit scope properties
        // https://issues.dlang.org/show_bug.cgi?id=19482
        if ((dsym.storage_class & (STC.foreach_ | STC.local)) == (STC.foreach_ | STC.local))
        {
            dsym._linkage = LINK.d;
            dsym.visibility = Visibility(Visibility.Kind.public_);
            dsym.overlapped = false; // unset because it is modified early on this function
            dsym.userAttribDecl = null; // unset because it is set by Dsymbol.setScope()
        }
        else
        {
            /* Pick up storage classes from context, but except synchronized,
             * override, abstract, and final.
             */
            dsym.storage_class |= (sc.stc & ~(STC.synchronized_ | STC.override_ | STC.abstract_ | STC.final_));
            dsym.userAttribDecl = sc.userAttribDecl;
            dsym.cppnamespace = sc.namespace;
            dsym._linkage = sc.linkage;
            dsym.visibility = sc.visibility;
            dsym.alignment = sc.alignment();
        }

        if (dsym.storage_class & STC.extern_ && dsym._init)
        {
            if (sc.inCfile)
            {
                // https://issues.dlang.org/show_bug.cgi?id=24447
                // extern int x = 3; is allowed in C
                dsym.storage_class &= ~STC.extern_;
            }
            else
                .error(dsym.loc, "%s `%s` extern symbols cannot have initializers", dsym.kind, dsym.toPrettyChars);

        }

        AggregateDeclaration ad = dsym.isThis();
        if (ad)
            dsym.storage_class |= ad.storage_class & STC.TYPECTOR;

        if ((dsym.storage_class & STC.auto_) && (dsym.storage_class & STC.ref_))
        {
            if (!(dsym.storage_class & STC.autoref))
            {
                .error(dsym.loc, "%s `%s` - `auto ref` variable must have `auto` and `ref` adjacent", dsym.kind, dsym.toChars());
                dsym.storage_class |= STC.autoref;
            }
        }

        /* If auto type inference, do the inference
         */
        int inferred = 0;
        if (!dsym.type)
        {
            dsym.inuse++;

            // Infering the type requires running semantic,
            // so mark the scope as ctfe if required
            bool needctfe = (dsym.storage_class & (STC.manifest | STC.static_)) != 0 || !sc.func;
            if (needctfe)
            {
                sc.condition = true;
                sc = sc.startCTFE();
            }
            //printf("inferring type for %s with init %s\n", dsym.toChars(), dsym._init.toChars());
            dsym._init = dsym._init.inferType(sc);
            dsym.type = dsym._init.initializerToExpression(null, sc.inCfile).type;
            if (needctfe)
                sc = sc.endCTFE();

            dsym.inuse--;
            inferred = 1;

            /* This is a kludge to support the existing syntax for RAII
             * declarations.
             */
            dsym.storage_class &= ~STC.auto_;
            dsym.originalType = dsym.type.syntaxCopy();
        }
        else
        {
            if (!dsym.originalType)
                dsym.originalType = dsym.type.syntaxCopy();

            /* Prefix function attributes of variable declaration can affect
             * its type:
             *      pure nothrow void function() fp;
             *      static assert(is(typeof(fp) == void function() pure nothrow));
             */
            Scope* sc2 = sc.push();
            sc2.stc |= (dsym.storage_class & STC.FUNCATTR);
            dsym.inuse++;
            dsym.type = dsym.type.typeSemantic(dsym.loc, sc2);
            dsym.inuse--;
            sc2.pop();
        }
        //printf(" semantic type = %s\n", dsym.type ? dsym.type.toChars() : "null");
        if (dsym.type.ty == Terror)
            dsym.errors = true;

        dsym.type.checkDeprecated(dsym.loc, sc);
        dsym.parent = sc.parent;
        //printf("this = %p, parent = %p, '%s'\n", dsym, dsym.parent, dsym.parent.toChars());

        /* If scope's alignment is the default, use the type's alignment,
         * otherwise the scope overrrides.
         */
        if (dsym.alignment.isDefault())
            dsym.alignment = dsym.type.alignment(); // use type's alignment

        //printf("sc.stc = %x\n", sc.stc);
        //printf("storage_class = x%x\n", storage_class);

        dsym.type.checkComplexTransition(dsym.loc, sc);

        // Calculate type size + safety checks
        if (dsym.storage_class & STC.gshared && !dsym.isMember())
        {
            sc.setUnsafe(false, dsym.loc, "using `__gshared` instead of `shared`");
        }

        Dsymbol parent = dsym.toParent();

        Type tb = dsym.type.toBasetype();
        Type tbn = tb.baseElemOf();
        if (tb.ty == Tvoid && !(dsym.storage_class & STC.lazy_))
        {
            if (inferred)
            {
                .error(dsym.loc, "%s `%s` - type `%s` is inferred from initializer `%s`, and variables cannot be of type `void`",
                    dsym.kind, dsym.toPrettyChars, dsym.type.toChars(), toChars(dsym._init));
            }
            else
                .error(dsym.loc, "%s `%s` - variables cannot be of type `void`", dsym.kind, dsym.toPrettyChars);
            dsym.type = Type.terror;
            tb = dsym.type;
        }
        if (tb.ty == Tfunction)
        {
            .error(dsym.loc, "%s `%s` cannot be declared to be a function", dsym.kind, dsym.toPrettyChars);
            dsym.type = Type.terror;
            tb = dsym.type;
        }
        if (auto ts = tb.isTypeStruct())
        {
            // Require declarations, except when it's just a reference (as done for pointers)
            // or when the variable is defined externally
            if (!ts.sym.members && !(dsym.storage_class & (STC.ref_ | STC.extern_)))
            {
                .error(dsym.loc, "%s `%s` - no definition of struct `%s`", dsym.kind, dsym.toPrettyChars, ts.toChars());

                // Explain why the definition is required when it's part of another type
                if (!dsym.type.isTypeStruct())
                {
                    // Prefer Loc of the dependant type
                    const s = dsym.type.toDsymbol(sc);
                    const loc = (s ? s : dsym).loc;
                    loc.errorSupplemental("required by type `%s`", dsym.type.toChars());
                }
                errorSupplemental(dsym.loc, "see https://dlang.org/spec/struct.html#opaque_struct_unions");
                errorSupplemental(dsym.loc, "perhaps declare a variable with pointer type `%s*` instead", dsym.type.toChars());

                // Flag variable as error to avoid invalid error messages due to unknown size
                dsym.type = Type.terror;
            }
        }
        if ((dsym.storage_class & STC.auto_) && !inferred && !(dsym.storage_class & STC.autoref))
            .error(dsym.loc, "%s `%s` - storage class `auto` has no effect if type is not inferred, did you mean `scope`?", dsym.kind, dsym.toPrettyChars);

        if (auto tt = tb.isTypeTuple())
        {
            /* Instead, declare variables for each of the tuple elements
             * and add those.
             */
            size_t nelems = Parameter.dim(tt.arguments);
            Expression ie = (dsym._init && !dsym._init.isVoidInitializer()) ? dsym._init.initializerToExpression(null, sc.inCfile) : null;
            if (ie)
                ie = ie.expressionSemantic(sc);
            if (nelems > 0 && ie)
            {
                auto iexps = new Expressions();
                iexps.push(ie);
                auto exps = new Expressions();
                for (size_t pos = 0; pos < iexps.length; pos++)
                {
                Lexpand1:
                    Expression e = (*iexps)[pos];
                    Parameter arg = Parameter.getNth(tt.arguments, pos);
                    arg.type = arg.type.typeSemantic(dsym.loc, sc);
                    //printf("[%d] iexps.length = %d, ", pos, iexps.length);
                    //printf("e = (%s %s, %s), ", Token.tochars[e.op], e.toChars(), e.type.toChars());
                    //printf("arg = (%s, %s)\n", arg.toChars(), arg.type.toChars());

                    if (e != ie)
                    {
                        if (iexps.length > nelems)
                            goto Lnomatch;
                        if (e.type.implicitConvTo(arg.type))
                            continue;
                    }

                    if (auto te = e.isTupleExp())
                    {
                        if (iexps.length - 1 + te.exps.length > nelems)
                            goto Lnomatch;

                        iexps.remove(pos);
                        iexps.insert(pos, te.exps);
                        (*iexps)[pos] = Expression.combine(te.e0, (*iexps)[pos]);
                        goto Lexpand1;
                    }
                    else if (isAliasThisTuple(e))
                    {
                        auto v = copyToTemp(STC.none, "__tup", e);
                        v.dsymbolSemantic(sc);
                        auto ve = new VarExp(dsym.loc, v);
                        ve.type = e.type;

                        exps.setDim(1);
                        (*exps)[0] = ve;
                        expandAliasThisTuples(exps, 0);

                        for (size_t u = 0; u < exps.length; u++)
                        {
                        Lexpand2:
                            Expression ee = (*exps)[u];
                            arg = Parameter.getNth(tt.arguments, pos + u);
                            arg.type = arg.type.typeSemantic(dsym.loc, sc);
                            //printf("[%d+%d] exps.length = %d, ", pos, u, exps.length);
                            //printf("ee = (%s %s, %s), ", Token.tochars[ee.op], ee.toChars(), ee.type.toChars());
                            //printf("arg = (%s, %s)\n", arg.toChars(), arg.type.toChars());

                            size_t iexps_dim = iexps.length - 1 + exps.length;
                            if (iexps_dim > nelems)
                                goto Lnomatch;
                            if (ee.type.implicitConvTo(arg.type))
                                continue;

                            if (expandAliasThisTuples(exps, u) != -1)
                                goto Lexpand2;
                        }

                        if ((*exps)[0] != ve)
                        {
                            Expression e0 = (*exps)[0];
                            (*exps)[0] = new CommaExp(dsym.loc, new DeclarationExp(dsym.loc, v), e0);
                            (*exps)[0].type = e0.type;

                            iexps.remove(pos);
                            iexps.insert(pos, exps);
                            goto Lexpand1;
                        }
                    }
                }
                if (iexps.length < nelems)
                    goto Lnomatch;

                ie = new TupleExp(dsym._init.loc, iexps);
            }
        Lnomatch:

            if (ie && ie.op == EXP.tuple)
            {
                auto te = ie.isTupleExp();
                size_t tedim = te.exps.length;
                if (tedim != nelems)
                {
                    error(dsym.loc, "sequence of %d elements cannot be assigned to sequence of %d elements", cast(int)tedim, cast(int)nelems);
                    for (size_t u = tedim; u < nelems; u++) // fill dummy expression
                        te.exps.push(ErrorExp.get());
                }
            }

            auto exps = new Objects(nelems);
            for (size_t i = 0; i < nelems; i++)
            {
                Parameter arg = Parameter.getNth(tt.arguments, i);

                OutBuffer buf;
                buf.printf("__%s_field_%llu", dsym.ident.toChars(), cast(ulong)i);
                auto id = Identifier.idPool(buf[]);

                Initializer ti;
                if (ie)
                {
                    Expression einit = ie;
                    if (auto te = ie.isTupleExp())
                    {
                        einit = (*te.exps)[i];
                        if (i == 0)
                            einit = Expression.combine(te.e0, einit);
                    }
                    ti = new ExpInitializer(einit.loc, einit);
                }
                else
                    ti = dsym._init ? dsym._init.syntaxCopy() : null;

                STC storage_class = STC.temp | dsym.storage_class;
                if ((dsym.storage_class & STC.parameter) && (arg.storageClass & STC.parameter))
                    storage_class |= arg.storageClass;
                auto v = new VarDeclaration(dsym.loc, arg.type, id, ti, storage_class);
                //printf("declaring field %s of type %s\n", v.toChars(), v.type.toChars());
                v.overlapped = dsym.overlapped;

                v.dsymbolSemantic(sc);

                Expression e = new VarExp(dsym.loc, v);
                (*exps)[i] = e;
            }
            auto v2 = new TupleDeclaration(dsym.loc, dsym.ident, exps);
            v2.parent = dsym.parent;
            v2.isexp = true;
            dsym.aliasTuple = v2;
            dsym.semanticRun = PASS.semanticdone;
            return;
        }

        /* Storage class can modify the type
         */
        dsym.type = dsym.type.addStorageClass(dsym.storage_class);

        /* Adjust storage class to reflect type
         */
        if (dsym.type.isConst())
        {
            dsym.storage_class |= STC.const_;
            if (dsym.type.isShared())
                dsym.storage_class |= STC.shared_;
        }
        else if (dsym.type.isImmutable())
            dsym.storage_class |= STC.immutable_;
        else if (dsym.type.isShared())
            dsym.storage_class |= STC.shared_;
        else if (dsym.type.isWild())
            dsym.storage_class |= STC.wild;

        if (STC stc = dsym.storage_class & (STC.synchronized_ | STC.override_ | STC.abstract_ | STC.final_))
        {
            if (stc == STC.final_)
                .error(dsym.loc, "%s `%s` cannot be `final`, perhaps you meant `const`?", dsym.kind, dsym.toPrettyChars);
            else
            {
                OutBuffer buf;
                stcToBuffer(buf, stc);
                .error(dsym.loc, "%s `%s` cannot be `%s`", dsym.kind, dsym.toPrettyChars, buf.peekChars());
            }
            dsym.storage_class &= ~stc; // strip off
        }

        // At this point we can add `scope` to the STC instead of `in`,
        // because we are never going to use this variable's STC for user messages
        if (dsym.storage_class & STC.constscoperef)
            dsym.storage_class |= STC.scope_;

        if (dsym.storage_class & STC.scope_)
        {
            STC stc = dsym.storage_class & (STC.static_ | STC.extern_ | STC.manifest | STC.gshared);
            if (stc)
            {
                OutBuffer buf;
                stcToBuffer(buf, stc);
                .error(dsym.loc, "%s `%s` cannot be `scope` and `%s`", dsym.kind, dsym.toPrettyChars, buf.peekChars());
            }
            else if (dsym.isMember())
            {
                error(dsym.loc, "field `%s` cannot be `scope`", dsym.toChars());
            }
            else if (!dsym.type.hasPointers())
            {
                dsym.storage_class &= ~STC.scope_;     // silently ignore; may occur in generic code
                // https://issues.dlang.org/show_bug.cgi?id=23168
                if (dsym.storage_class & STC.returnScope)
                {
                    dsym.storage_class &= ~(STC.return_ | STC.returnScope);
                }
            }
        }

        if (dsym.storage_class & (STC.static_ | STC.extern_ | STC.manifest | STC.templateparameter | STC.gshared | STC.ctfe))
        {
        }
        else
        {
            AggregateDeclaration aad = parent.isAggregateDeclaration();
            if (aad)
            {
                if (global.params.v.field && dsym.storage_class & (STC.const_ | STC.immutable_) && dsym._init && !dsym._init.isVoidInitializer())
                {
                    const(char)* s = (dsym.storage_class & STC.immutable_) ? "immutable" : "const";
                    message(dsym.loc, "`%s.%s` is `%s` field", ad.toPrettyChars(), dsym.toChars(), s);
                }
                dsym.storage_class |= STC.field;
                if (auto ts = tbn.isTypeStruct())
                    if (ts.sym.noDefaultCtor)
                    {
                        if (!dsym.isThisDeclaration() && !dsym._init)
                            aad.noDefaultCtor = true;
                    }
            }

            InterfaceDeclaration id = parent.isInterfaceDeclaration();
            if (id)
            {
                error(dsym.loc, "field `%s` not allowed in interface", dsym.toChars());
            }
            else if (aad && aad.sizeok == Sizeok.done)
            {
                error(dsym.loc, "cannot declare field `%s` because it will change the determined size of `%s`", dsym.toChars(), aad.toChars());
            }

            /* Templates cannot add fields to aggregates
             */
            TemplateInstance ti = parent.isTemplateInstance();
            if (ti)
            {
                // Take care of nested templates
                while (1)
                {
                    TemplateInstance ti2 = ti.tempdecl.parent.isTemplateInstance();
                    if (!ti2)
                        break;
                    ti = ti2;
                }
                // If it's a member template
                AggregateDeclaration ad2 = ti.tempdecl.isMember();
                if (ad2 && dsym.storage_class != STC.none)
                {
                    .error(dsym.loc, "%s `%s` - cannot use template to add field to aggregate `%s`", dsym.kind, dsym.toPrettyChars, ad2.toChars());
                }
            }
        }

        /* If the alignment of a stack local is greater than the stack alignment,
         * note it in the enclosing function's alignSectionVars
         */
        version (MARS)
        {
            if (!dsym.alignment.isDefault() && sc.func &&
                dsym.alignment.get() > target.stackAlign() &&
                sc.func && !dsym.isDataseg() && !dsym.isParameter() && !dsym.isField())
            {
                auto fd = sc.func;
                if (!fd.alignSectionVars)
                    fd.alignSectionVars = new VarDeclarations();
                fd.alignSectionVars.push(dsym);
            }
        }

        if ((dsym.storage_class & (STC.ref_ | STC.field)) == (STC.ref_ | STC.field) && dsym.ident != Id.This)
        {
            .error(dsym.loc, "%s `%s` - field declarations cannot be `ref`", dsym.kind, dsym.toPrettyChars);
        }

        if (dsym.type.hasWild())
        {
            if (dsym.storage_class & (STC.static_ | STC.extern_ | STC.gshared | STC.manifest | STC.field) || dsym.isDataseg())
            {
                .error(dsym.loc, "%s `%s` - only parameters or stack-based variables can be `inout`", dsym.kind, dsym.toPrettyChars);
            }
            FuncDeclaration func = sc.func;
            if (func)
            {
                if (func.fes)
                    func = func.fes.func;
                bool isWild = false;
                for (FuncDeclaration fd = func; fd; fd = fd.toParentDecl().isFuncDeclaration())
                {
                    if (fd.type.isTypeFunction().iswild)
                    {
                        isWild = true;
                        break;
                    }
                }
                if (!isWild)
                {
                    .error(dsym.loc, "%s `%s` - `inout` variables can only be declared inside `inout` functions", dsym.kind, dsym.toPrettyChars);
                }
            }
        }

        if (!(dsym.storage_class & (STC.ctfe | STC.extern_ | STC.ref_ | STC.result)) &&
            tbn.ty == Tstruct && tbn.isTypeStruct().sym.noDefaultCtor)
        {
            if (!dsym._init)
            {
                if (dsym.isField())
                {
                    /* For fields, we'll check the constructor later to make sure it is initialized
                     */
                    dsym.storage_class |= STC.nodefaultctor;
                }
                else if (dsym.storage_class & STC.parameter)
                {
                }
                else
                    .error(dsym.loc, "%s `%s` - default construction is disabled for type `%s`", dsym.kind, dsym.toPrettyChars, dsym.type.toChars());
            }
        }

        bool dsymIsRef = (dsym.storage_class & (STC.ref_ | STC.field | STC.parameter | STC.temp | STC.foreach_)) == STC.ref_;
        if (dsymIsRef)
        {
            if (!dsym._init && dsym.ident != Id.This)
            {
                if (dsym.storage_class & STC.autoref)
                {
                    dsymIsRef = false;
                    dsym.storage_class &= ~STC.ref_;
                }
                else
                    .error(dsym.loc, "%s `%s` - initializer is required for `ref` variable", dsym.kind, dsym.toPrettyChars);
            }
            else if (dsym._init.isVoidInitializer())
            {
                .error(dsym.loc, "%s `%s` - void initializer not allowed for `ref` variable", dsym.kind, dsym.toPrettyChars);
            }
        }

        FuncDeclaration fd = parent.isFuncDeclaration();
        if (dsym.type.isScopeClass() && !(dsym.storage_class & STC.nodtor))
        {
            if (dsym.storage_class & (STC.field | STC.out_ | STC.ref_ | STC.static_ | STC.manifest | STC.gshared) || !fd)
            {
                .error(dsym.loc, "%s `%s` globals, statics, fields, manifest constants, ref and out parameters cannot be `scope`", dsym.kind, dsym.toPrettyChars);
            }

            // @@@DEPRECATED_2.097@@@  https://dlang.org/deprecate.html#scope%20as%20a%20type%20constraint
            // Deprecated in 2.087
            // Remove this when the feature is removed from the language
            if (!(dsym.storage_class & STC.scope_))
            {
                if (!(dsym.storage_class & STC.parameter) && dsym.ident != Id.withSym)
                    .error(dsym.loc, "%s `%s` reference to `scope class` must be `scope`", dsym.kind, dsym.toPrettyChars);
            }
        }

        // Calculate type size + safety checks
        if (sc && sc.func)
        {
            if (dsym._init && dsym._init.isVoidInitializer() && !(dsym.storage_class & STC.temp))
            {
                // Don't do these checks for STC.temp vars because the generated `opAssign`
                // for a struct with postblit and destructor void initializes a temporary
                // __swap variable, which can be trusted

                if (dsym.type.hasPointers()) // also computes type size
                    sc.setUnsafe(false, dsym.loc,
                        "`void` initializing a pointer");
                else if (dsym.type.hasInvariant())
                    sc.setUnsafe(false, dsym.loc,
                        "`void` initializing a struct with an invariant");
                else if (dsym.type.toBasetype().ty == Tbool)
                    sc.setUnsafePreview(global.params.systemVariables, false, dsym.loc,
                        "void intializing a bool (which must always be 0 or 1)");
                else if (dsym.type.hasUnsafeBitpatterns())
                    sc.setUnsafePreview(global.params.systemVariables, false, dsym.loc,
                        "`void` initializing a type with unsafe bit patterns");
            }
            else if (!dsym._init &&
                     !(dsym.storage_class & (STC.static_ | STC.extern_ | STC.gshared | STC.manifest | STC.field | STC.parameter)) &&
                     dsym.type.hasVoidInitPointers())
            {
                sc.setUnsafe(false, dsym.loc, "`void` initializers for pointers");
            }
        }

        if ((!dsym._init || dsym._init.isVoidInitializer) && !fd)
        {
            // If not mutable, initializable by constructor only
            dsym.setInCtorOnly = true;
        }

        if (dsym._init)
        { } // remember we had an explicit initializer
        else if (dsym.storage_class & STC.manifest)
            .error(dsym.loc, "%s `%s` - manifest constants must have initializers", dsym.kind, dsym.toPrettyChars);

        // Don't allow non-extern, non-__gshared variables to be interfaced with C++
        if (dsym._linkage == LINK.cpp && !(dsym.storage_class & (STC.ctfe | STC.extern_ | STC.gshared)) && dsym.isDataseg())
        {
            const char* p = (dsym.storage_class & STC.shared_) ? "shared" : "static";
            .error(dsym.loc, "%s `%s` cannot have `extern(C++)` linkage because it is `%s`", dsym.kind, dsym.toPrettyChars, p);
            errorSupplemental(dsym.loc, "perhaps declare it as `__gshared` instead");
            dsym.errors = true;
        }

        bool isBlit = false;
        uinteger_t sz;
        if (sc.inCfile && !dsym._init)
        {
            addDefaultCInitializer(dsym);
        }
        if (!dsym._init &&
            !(dsym.storage_class & (STC.static_ | STC.gshared | STC.extern_)) &&
            fd &&
            (!(dsym.storage_class & (STC.field | STC.in_ | STC.foreach_ | STC.parameter | STC.result)) ||
             (dsym.storage_class & STC.out_)) &&
            (sz = dsym.type.size()) != 0)
        {
            // Provide a default initializer

            //printf("Providing default initializer for '%s'\n", dsym.toChars());
            if (sz == SIZE_INVALID && dsym.type.ty != Terror)
                .error(dsym.loc, "%s `%s` - size of type `%s` is invalid", dsym.kind, dsym.toPrettyChars, dsym.type.toChars());

            Type tv = dsym.type;
            while (tv.ty == Tsarray)    // Don't skip Tenum
                tv = tv.nextOf();
            if (tv.needsNested())
            {
                /* Nested struct requires valid enclosing frame pointer.
                 * In StructLiteralExp::toElem(), it's calculated.
                 */
                assert(tbn.ty == Tstruct);
                checkFrameAccess(dsym.loc, sc, tbn.isTypeStruct().sym);

                Expression e = tv.defaultInitLiteral(dsym.loc);
                e = new BlitExp(dsym.loc, new VarExp(dsym.loc, dsym), e);
                e = e.expressionSemantic(sc);
                dsym._init = new ExpInitializer(dsym.loc, e);
                goto Ldtor;
            }
            if (tv.ty == Tstruct && tv.isTypeStruct().sym.zeroInit)
            {
                /* If a struct is all zeros, as a special case
                 * set its initializer to the integer 0.
                 * In AssignExp::toElem(), we check for this and issue
                 * a memset() to initialize the struct.
                 * Must do same check in interpreter.
                 */
                Expression e = IntegerExp.literal!0;
                e = new BlitExp(dsym.loc, new VarExp(dsym.loc, dsym), e);
                e.type = dsym.type;      // don't type check this, it would fail
                dsym._init = new ExpInitializer(dsym.loc, e);
                goto Ldtor;
            }
            if (dsym.type.baseElemOf().ty == Tvoid)
            {
                .error(dsym.loc, "%s `%s` of type `%s` does not have a default initializer", dsym.kind, dsym.toPrettyChars, dsym.type.toChars());
            }
            else if (auto e = dsym.type.defaultInit(dsym.loc))
            {
                dsym._init = new ExpInitializer(dsym.loc, e);
            }

            // Default initializer is always a blit
            isBlit = true;
        }
        if (dsym._init)
        {
            sc = sc.push();
            sc.stc &= ~(STC.TYPECTOR | STC.pure_ | STC.nothrow_ | STC.nogc | STC.ref_ | STC.disable);

            if (sc.inCfile &&
                dsym.type.isTypeSArray() &&
                dsym.type.isTypeSArray().isIncomplete() &&
                dsym._init.isVoidInitializer() &&
                !(dsym.storage_class & STC.field))
            {
                .error(dsym.loc, "%s `%s` - incomplete array type must have initializer", dsym.kind, dsym.toPrettyChars);
            }

            ExpInitializer ei = dsym._init.isExpInitializer();

            if (ei) // https://issues.dlang.org/show_bug.cgi?id=13424
                    // Preset the required type to fail in FuncLiteralDeclaration::semantic3
                ei.exp = inferType(ei.exp, dsym.type);

            // If inside function, there is no semantic3() call
            if (sc.func || sc.intypeof == 1)
            {
                // If local variable, use AssignExp to handle all the various
                // possibilities.
                if (fd && !(dsym.storage_class & (STC.manifest | STC.static_ | STC.gshared | STC.extern_)) && !dsym._init.isVoidInitializer())
                {
                    //printf("fd = '%s', var = '%s'\n", fd.toChars(), dsym.toChars());
                    if (!ei)
                    {
                        ArrayInitializer ai = dsym._init.isArrayInitializer();
                        Expression e;
                        if (ai && tb.ty == Taarray)
                            e = ai.toAssocArrayLiteral();
                        else
                            e = dsym._init.initializerToExpression(null, sc.inCfile);
                        if (!e)
                        {
                            // Run semantic, but don't need to interpret
                            dsym._init = dsym._init.initializerSemantic(sc, dsym.type, INITnointerpret);
                            e = dsym._init.initializerToExpression(null, sc.inCfile);
                            if (!e)
                            {
                                .error(dsym.loc, "%s `%s` is not a static and cannot have static initializer", dsym.kind, dsym.toPrettyChars);
                                e = ErrorExp.get();
                            }
                        }
                        ei = new ExpInitializer(dsym._init.loc, e);
                        dsym._init = ei;
                    }
                    else if (sc.inCfile && dsym.type.isTypeSArray() &&
                             dsym.type.isTypeSArray().isIncomplete())
                    {
                        // C11 6.7.9-22 determine the size of the incomplete array,
                        // or issue an error that the initializer is invalid.
                        dsym._init = dsym._init.initializerSemantic(sc, dsym.type, INITinterpret);
                    }

                    if (ei && dsym.isScope())
                    {
                        Expression ex = ei.exp.lastComma();
                        if (ex.op == EXP.blit || ex.op == EXP.construct)
                            ex = (cast(AssignExp)ex).e2;
                        if (auto ne = ex.isNewExp())
                        {
                            if (ne.placement)
                            {
                            }
                            /* See if initializer is a NewExp that can be allocated on the stack.
                             */
                            else if (dsym.type.toBasetype().ty == Tclass)
                            {
                                /* Unsafe to allocate on stack if constructor is not `scope` because the `this` can leak.
                                 * https://issues.dlang.org/show_bug.cgi?id=23145
                                 */
                                if (ne.member && !(ne.member.storage_class & STC.scope_))
                                {
                                    import dmd.escape : setUnsafeDIP1000;
                                    const inSafeFunc = sc.func && sc.func.isSafeBypassingInference();   // isSafeBypassingInference may call setUnsafe().
                                    if (setUnsafeDIP1000(*sc, false, dsym.loc, "`scope` allocation of `%s` with a non-`scope` constructor", dsym))
                                        errorSupplemental(ne.member.loc, "is the location of the constructor");
                                }
                                ne.onstack = 1;
                                dsym.onstack = true;
                            }
                        }
                        else if (auto fe = ex.isFuncExp())
                        {
                            // or a delegate that doesn't escape a reference to the function
                            FuncDeclaration f = fe.fd;
                            if (f.tookAddressOf)
                                f.tookAddressOf--;
                        }
                        else if (auto ale = ex.isArrayLiteralExp())
                        {
                            // or an array literal assigned to a `scope` variable
                            if (sc.useDIP1000 == FeatureState.enabled
                                && !dsym.type.nextOf().needsDestruction())
                                ale.onstack = true;
                        }
                    }

                    Expression exp = ei.exp;
                    Expression e1 = new VarExp(dsym.loc, dsym);

                    void constructInit(bool isBlit)
                    {
                        if (isBlit)
                            exp = new BlitExp(dsym.loc, e1, exp);
                        else
                            exp = new ConstructExp(dsym.loc, e1, exp);
                        dsym.canassign++;
                        exp = exp.expressionSemantic(sc);
                        dsym.canassign--;
                    }

                    if (dsymIsRef) // follow logic similar to typesem.argumentMatchParameter() and statementsem.visitForeach()
                    {
                        dsym.storage_class |= STC.nodtor;
                        exp = exp.expressionSemantic(sc);
                        Type tp = dsym.type;
                        Type ta = exp.type;
                        if (!exp.isLvalue())
                        {
                            if (dsym.storage_class & STC.autoref)
                            {
                                dsym.storage_class &= ~STC.ref_;
                                constructInit(isBlit);
                            }
                            else
                            {
                                .error(dsym.loc, "rvalue `%s` cannot be assigned to `ref %s`", exp.toChars(), dsym.toChars());
                                exp = ErrorExp.get();
                            }
                        }
                        else if (!ta.constConv(tp))
                        {
                            if (dsym.storage_class & STC.autoref)
                            {
                                dsym.storage_class &= ~STC.ref_;
                                constructInit(false);
                            }
                            else
                            {
                                .error(dsym.loc, "type `%s` cannot be assigned to `ref %s %s`", ta.toChars(), tp.toChars(), dsym.toChars());
                                exp = ErrorExp.get();
                            }
                        }
                        else
                        {
                            constructInit(false);
                        }
                    }
                    else
                    {
                        constructInit(isBlit);
                    }

                    if (exp.op == EXP.error)
                    {
                        dsym._init = new ErrorInitializer();
                        ei = null;
                    }
                    else
                        ei.exp = exp.optimize(WANTvalue);
                }
                else
                {
                    // https://issues.dlang.org/show_bug.cgi?id=14166
                    // Don't run CTFE for the temporary variables inside typeof
                    dsym._init = dsym._init.initializerSemantic(sc, dsym.type, sc.intypeof == 1 ? INITnointerpret : INITinterpret);
                    import dmd.semantic2 : lowerStaticAAs;
                    lowerStaticAAs(dsym, sc);
                    auto init_err = dsym._init.isExpInitializer();
                    if (init_err && init_err.exp.op == EXP.showCtfeContext)
                    {
                        init_err.exp = ErrorExp.get();
                        errorSupplemental(dsym.loc, "compile time context created here");
                    }
                }
            }
            else if (parent.isAggregateDeclaration())
            {
                dsym._scope = scx ? scx : sc.copy();
                dsym._scope.setNoFree();
            }
            else if (dsym.storage_class & (STC.const_ | STC.immutable_ | STC.manifest) ||
                     dsym.type.isConst() || dsym.type.isImmutable() ||
                     sc.inCfile)
            {
                /* Because we may need the results of a const declaration in a
                 * subsequent type, such as an array dimension, before semantic2()
                 * gets ordinarily run, try to run semantic2() now.
                 * If a C array is of unknown size, the initializer can provide the size. Do this
                 * eagerly because C does it eagerly.
                 * Ignore failure.
                 */
                if (!inferred)
                {
                    const errors = global.errors;
                    dsym.inuse++;
                    // Bug 20549. Don't try this on modules or packages, syntaxCopy
                    // could crash (inf. recursion) on a mod/pkg referencing itself
                    if (ei && (ei.exp.op != EXP.scope_ ? true : !ei.exp.isScopeExp().sds.isPackage()))
                    {
                        if (ei.exp.type)
                        {
                            // If exp is already resolved we are done, our original init exp
                            // could have a type painting that we need to respect
                            // e.g.  ['a'] typed as string, or [['z'], ""] as string[]
                            // See https://issues.dlang.org/show_bug.cgi?id=15711
                        }
                        else
                        {
                            Expression exp = ei.exp.syntaxCopy();

                            bool needctfe = dsym.isDataseg() || (dsym.storage_class & STC.manifest);
                            if (needctfe)
                                sc = sc.startCTFE();
                            sc = sc.push();
                            sc.varDecl = dsym; // https://issues.dlang.org/show_bug.cgi?id=24051
                            exp = exp.expressionSemantic(sc);
                            exp = resolveProperties(sc, exp);
                            sc = sc.pop();
                            if (needctfe)
                                sc = sc.endCTFE();
                            ei.exp = exp;
                        }

                        Type tb2 = dsym.type.toBasetype();
                        Type ti = ei.exp.type.toBasetype();

                        /* The problem is the following code:
                         *  struct CopyTest {
                         *     double x;
                         *     this(double a) { x = a * 10.0;}
                         *     this(this) { x += 2.0; }
                         *  }
                         *  const CopyTest z = CopyTest(5.3);  // ok
                         *  const CopyTest w = z;              // not ok, postblit not run
                         *  static assert(w.x == 55.0);
                         * because the postblit doesn't get run on the initialization of w.
                         */
                        if (auto ts = ti.isTypeStruct())
                        {
                            StructDeclaration sd = ts.sym;
                            /* Look to see if initializer involves a copy constructor
                             * (which implies a postblit)
                             */
                            // there is a copy constructor
                            // and exp is the same struct
                            if (sd.postblit && tb2.toDsymbol(null) == sd)
                            {
                                // The only allowable initializer is a (non-copy) constructor
                                if (ei.exp.isLvalue())
                                    .error(dsym.loc, "%s `%s` of type struct `%s` uses `this(this)`, which is not allowed in static initialization", dsym.kind, dsym.toPrettyChars, tb2.toChars());
                            }
                        }
                    }

                    dsym._init = dsym._init.initializerSemantic(sc, dsym.type, INITinterpret);
                    dsym.inuse--;
                    if (global.errors > errors)
                    {
                        dsym._init = new ErrorInitializer();
                        dsym.type = Type.terror;
                    }
                }
                else
                {
                    dsym._scope = scx ? scx : sc.copy();
                    dsym._scope.setNoFree();
                }
            }
            sc = sc.pop();
        }

    Ldtor:
        /* Build code to execute destruction, if necessary
         */
        dsym.edtor = dsym.callScopeDtor(sc);
        if (dsym.edtor)
        {
            if (sc.func && dsym.storage_class & (STC.static_ | STC.gshared))
                dsym.edtor = dsym.edtor.expressionSemantic(sc._module._scope);
            else
                dsym.edtor = dsym.edtor.expressionSemantic(sc);

            version (none)
            {
                // currently disabled because of std.stdio.stdin, stdout and stderr
                if (dsym.isDataseg() && !(dsym.storage_class & STC.extern_))
                    .error(dsym.loc, "%s `%s` static storage variables cannot have destructors", dsym.kind, dsym.toPrettyChars);
            }
        }

        dsym.semanticRun = PASS.semanticdone;

        if (dsym.type.toBasetype().ty == Terror)
            dsym.errors = true;

        if(sc.scopesym && !sc.scopesym.isAggregateDeclaration())
        {
            for (ScopeDsymbol sym = sc.scopesym; sym && dsym.endlinnum == 0;
                 sym = sym.parent ? sym.parent.isScopeDsymbol() : null)
                dsym.endlinnum = sym.endlinnum;
        }
    }

    override void visit(TypeInfoDeclaration dsym)
    {
        assert(dsym._linkage == LINK.c);
    }

    override void visit(CAsmDeclaration dsym)
    {
        if (dsym.semanticRun >= PASS.semanticdone)
            return;
        import dmd.iasm : asmSemantic;
        asmSemantic(dsym, sc);
        dsym.semanticRun = PASS.semanticdone;
    }

    override void visit(BitFieldDeclaration dsym)
    {
        //printf("BitField::semantic('%s')\n", dsym.toChars());
        if (dsym.semanticRun >= PASS.semanticdone)
            return;

        visit(cast(VarDeclaration)dsym);
        if (dsym.errors)
            return;

        if (!(sc.previews.bitfields || sc.inCfile))
        {
            version (IN_GCC)
                .error(dsym.loc, "%s `%s` use `-fpreview=bitfields` for bitfield support", dsym.kind, dsym.toPrettyChars);
            else
                .error(dsym.loc, "%s `%s` use -preview=bitfields for bitfield support", dsym.kind, dsym.toPrettyChars);
        }

        if (!dsym.parent.isStructDeclaration() && !dsym.parent.isClassDeclaration())
        {
            .error(dsym.loc, "%s `%s` - bit-field must be member of struct, union, or class", dsym.kind, dsym.toPrettyChars);
        }

        sc = sc.startCTFE();
        auto width = dsym.width.expressionSemantic(sc);
        sc = sc.endCTFE();
        width = width.ctfeInterpret();
        if (!dsym.type.isIntegral())
        {
            // C11 6.7.2.1-5
            error(width.loc, "bit-field type `%s` is not an integer type", dsym.type.toChars());
            dsym.errors = true;
        }
        if (!width.isIntegerExp())
        {
            error(width.loc, "bit-field width `%s` is not an integer constant", dsym.width.toChars());
            dsym.errors = true;
        }
        const uwidth = width.toInteger(); // uwidth is unsigned
        if (uwidth == 0 && !dsym.isAnonymous())
        {
            error(width.loc, "bit-field `%s` has zero width", dsym.toChars());
            dsym.errors = true;
        }
        const sz = dsym.type.size();
        if (sz == SIZE_INVALID)
            dsym.errors = true;
        const max_width = sz * 8;
        if (uwidth > max_width)
        {
            error(width.loc, "width `%lld` of bit-field `%s` does not fit in type `%s`", cast(long)uwidth, dsym.toChars(), dsym.type.toChars());
            dsym.errors = true;
        }
        dsym.fieldWidth = cast(uint)uwidth;
    }

    override void visit(Import imp)
    {
        timeTraceBeginEvent(TimeTraceEventType.sema1Import);
        scope (exit) timeTraceEndEvent(TimeTraceEventType.sema1Import, imp);
        static if (LOG)
        {
            printf("Import::semantic('%s') %s\n", imp.toPrettyChars(), imp.id.toChars());
            scope(exit)
                printf("-Import::semantic('%s'), pkg = %p\n", imp.toChars(), imp.pkg);
        }
        if (imp.semanticRun > PASS.initial)
            return;

        if (imp._scope)
        {
            sc = imp._scope;
            imp._scope = null;
        }
        if (!sc)
            return;

        imp.parent = sc.parent;

        imp.semanticRun = PASS.semantic;

        // Load if not already done so
        if (!imp.mod)
        {
            // https://issues.dlang.org/show_bug.cgi?id=22857
            // if parser errors occur when loading a module
            // we should just stop compilation
            if (imp.load(sc))
            {
                for (size_t i = 0; i < imp.aliasdecls.length; i++)
                    imp.aliasdecls[i].type = Type.terror;
                return;
            }

            if (imp.mod)
            {
                imp.mod.importAll(null);
                imp.mod.checkImportDeprecation(imp.loc, sc);
            }
        }
        if (!imp.mod)
        {
            imp.semanticRun = PASS.semanticdone;
            addImportDep(global.params.moduleDeps, imp, sc._module);
        }

        // Modules need a list of each imported module

        // if inside a template instantiation, the instantianting
        // module gets the import.
        // https://issues.dlang.org/show_bug.cgi?id=17181
        Module importer = sc._module;
        if (sc.minst && sc.tinst)
        {
            importer = sc.minst;
            if (!sc.tinst.importedModules.contains(imp.mod))
                sc.tinst.importedModules.push(imp.mod);
        }
        //printf("%s imports %s\n", importer.toChars(), imp.mod.toChars());
        if (!importer.aimports.contains(imp.mod))
            importer.aimports.push(imp.mod);

        if (sc.explicitVisibility)
            imp.visibility = sc.visibility;

        if (!imp.aliasId && !imp.names.length) // neither a selective nor a renamed import
        {
            ScopeDsymbol scopesym = sc.getScopesym();

            if (!imp.isstatic)
            {
                scopesym.importScope(imp.mod, imp.visibility);
            }


            imp.addPackageAccess(scopesym);
        }

        // if a module has errors it means that parsing has failed.
        if (!imp.mod.errors)
            imp.mod.dsymbolSemantic(null);

        if (imp.mod.needmoduleinfo)
        {
            //printf("module4 %s because of %s\n", importer.toChars(), imp.mod.toChars());
            importer.needmoduleinfo = 1;
        }

        sc = sc.push(imp.mod);
        sc.visibility = imp.visibility;
        for (size_t i = 0; i < imp.aliasdecls.length; i++)
        {
            AliasDeclaration ad = imp.aliasdecls[i];
            //printf("\tImport %s alias %s = %s, scope = %p\n", toPrettyChars(), aliases[i].toChars(), names[i].toChars(), ad._scope);
            Dsymbol sym = imp.mod.search(imp.loc, imp.names[i], SearchOpt.ignorePrivateImports);
            if (sym)
            {
                import dmd.access : symbolIsVisible;
                if (!symbolIsVisible(sc, sym) && !sym.errors)
                {
                    .error(imp.loc, "%s `%s` member `%s` is not visible from module `%s`", imp.mod.kind, imp.mod.toPrettyChars,
                        imp.names[i].toChars(), sc._module.toChars());
                    sym.errors = true;
                }
                ad.dsymbolSemantic(sc);
                // If the import declaration is in non-root module,
                // analysis of the aliased symbol is deferred.
                // Therefore, don't see the ad.aliassym or ad.type here.
            }
            else
            {
                Dsymbol s = imp.mod.search_correct(imp.names[i]);
                // https://issues.dlang.org/show_bug.cgi?id=23908
                // Don't suggest symbols from the importer's module
                if (s && s.parent != importer)
                    .error(imp.loc, "%s `%s` import `%s` not found, did you mean %s `%s`?", imp.mod.kind, imp.mod.toPrettyChars, imp.names[i].toChars(), s.kind(), s.toPrettyChars());
                else
                    .error(imp.loc, "%s `%s` import `%s` not found", imp.mod.kind, imp.mod.toPrettyChars, imp.names[i].toChars());
                ad.type = Type.terror;
            }
        }
        sc = sc.pop();

        imp.semanticRun = PASS.semanticdone;
        addImportDep(global.params.moduleDeps, imp, sc._module);
    }

    void attribSemantic(AttribDeclaration ad)
    {
        if (ad.semanticRun != PASS.initial)
            return;
        ad.semanticRun = PASS.semantic;
        Dsymbols* d = ad.include(sc);
        //printf("\tAttribDeclaration::semantic '%s', d = %p\n",toChars(), d);
        if (!d)
        {
            ad.semanticRun = PASS.semanticdone;
            return;
        }

        Scope* sc2 = ad.newScope(sc);
        bool errors;
        for (size_t i = 0; i < d.length; i++)
        {
            Dsymbol s = (*d)[i];
            s.dsymbolSemantic(sc2);
            errors |= s.errors;
        }
        if (errors)
            ad.errors = true;
        if (sc2 != sc)
            sc2.pop();

        ad.semanticRun = PASS.semanticdone;
    }

    override void visit(AttribDeclaration atd)
    {
        attribSemantic(atd);
    }

    override void visit(AnonDeclaration scd)
    {
        //printf("\tAnonDeclaration::semantic isunion:%d ptr:%p\n", scd.isunion, scd);
        assert(sc.parent);
        auto p = sc.parent.pastMixin();
        auto ad = p.isAggregateDeclaration();
        if (!ad)
        {
            error(scd.loc, "%s can only be a part of an aggregate, not %s `%s`", scd.kind(), p.kind(), p.toChars());
            scd.errors = true;
            return;
        }

        if (!scd.decl)
            return;

        sc = sc.push();
        sc.stc &= ~(STC.auto_ | STC.scope_ | STC.static_ | STC.gshared);
        sc.inunion = scd.isunion ? scd : null;
        sc.resetAllFlags();
        for (size_t i = 0; i < scd.decl.length; i++)
        {
            Dsymbol s = (*scd.decl)[i];
            if (auto var = s.isVarDeclaration)
            {
                if (scd.isunion)
                    var.overlapped = true;
            }
            s.dsymbolSemantic(sc);
        }
        sc = sc.pop();
    }

    override void visit(PragmaDeclaration pd)
    {
        import dmd.pragmasem : pragmaDeclSemantic;
        pragmaDeclSemantic(pd, sc);
    }

    override void visit(StaticIfDeclaration sid)
    {
        attribSemantic(sid);
    }

    override void visit(StaticForeachDeclaration sfd)
    {
        attribSemantic(sfd);
    }

    private Dsymbols* compileIt(MixinDeclaration cd)
    {
        //printf("MixinDeclaration::compileIt(loc = %d) %s\n", cd.loc.linnum, cd.exp.toChars());
        OutBuffer buf;
        if (expressionsToString(buf, sc, cd.exps, cd.loc, null, true))
            return null;

        const errors = global.errors;
        const len = buf.length;
        buf.writeByte(0);
        const str = buf.extractSlice()[0 .. len];
        const bool doUnittests = global.params.parsingUnittestsRequired();
        scope p = new Parser!ASTCodegen(sc._module, str, false, global.errorSink, &global.compileEnv, doUnittests);
        adjustLocForMixin(str, cd.loc, *p.baseLoc, global.params.mixinOut);
        p.linnum = p.baseLoc.startLine;
        p.nextToken();

        auto d = p.parseDeclDefs(0);
        if (global.errors != errors)
            return null;

        if (p.token.value != TOK.endOfFile)
        {
            .error(cd.loc, "%s `%s` incomplete mixin declaration `%s`", cd.kind, cd.toPrettyChars, str.ptr);
            return null;
        }
        return d;
    }

    /***********************************************************
     * https://dlang.org/spec/module.html#mixin-declaration
     */
    override void visit(MixinDeclaration cd)
    {
        //printf("MixinDeclaration::semantic()\n");
        if (!cd.compiled)
        {
            cd.decl = compileIt(cd);
            attribAddMember(cd, sc, cd.scopesym);
            cd.compiled = true;

            if (cd._scope && cd.decl)
            {
                for (size_t i = 0; i < cd.decl.length; i++)
                {
                    Dsymbol s = (*cd.decl)[i];
                    s.setScope(cd._scope);
                }
            }
        }
        attribSemantic(cd);
    }

    override void visit(CPPNamespaceDeclaration ns)
    {
        Identifier identFromSE (StringExp se)
        {
            const sident = se.toStringz();
            if (!sident.length || !Identifier.isValidIdentifier(sident))
            {
                error(ns.exp.loc, "expected valid identifier for C++ namespace but got `%s`", se.toErrMsg());
                return null;
            }
            else
                return Identifier.idPool(sident);
        }

        if (ns.ident !is null)
            return attribSemantic(ns);

        ns.cppnamespace = sc.namespace;
        sc = sc.startCTFE();
        ns.exp = ns.exp.expressionSemantic(sc);
        ns.exp = resolveProperties(sc, ns.exp);
        sc = sc.endCTFE();
        ns.exp = ns.exp.ctfeInterpret();
        // Can be either a tuple of strings or a string itself
        if (auto te = ns.exp.isTupleExp())
        {
            expandTuples(te.exps);
            CPPNamespaceDeclaration current = ns.cppnamespace;
            for (size_t d = 0; d < te.exps.length; ++d)
            {
                auto exp = (*te.exps)[d];
                auto prev = d ? current : ns.cppnamespace;
                current = (d + 1) != te.exps.length
                    ? new CPPNamespaceDeclaration(ns.loc, exp, null)
                    : ns;
                current.exp = exp;
                current.cppnamespace = prev;
                if (auto se = exp.toStringExp())
                {
                    current.ident = identFromSE(se);
                    if (current.ident is null)
                        return; // An error happened in `identFromSE`
                }
                else
                    error(ns.exp.loc, "`%s`: index %llu is not a string constant, it is a `%s`",
                                 ns.exp.toChars(), cast(ulong) d, ns.exp.type.toChars());
            }
        }
        else if (auto se = ns.exp.toStringExp())
            ns.ident = identFromSE(se);
        // Empty Tuple
        else if (ns.exp.isTypeExp() && ns.exp.isTypeExp().type.toBasetype().isTypeTuple())
        {
        }
        else if (!ns.exp.type.isTypeError())
            error(ns.exp.loc, "compile time string constant (or sequence) expected, not `%s`",
                         ns.exp.toChars());
        attribSemantic(ns);
    }

    override void visit(UserAttributeDeclaration uad)
    {
        //printf("UserAttributeDeclaration::semantic() %p\n", this);
        if (uad.decl && !uad._scope)
            uad.Dsymbol.setScope(sc); // for function local symbols
        arrayExpressionSemantic(uad.atts.peekSlice(), sc, true);
        return attribSemantic(uad);
    }

    override void visit(StaticAssert sa)
    {
        if (sa.semanticRun < PASS.semanticdone)
            sa.semanticRun = PASS.semanticdone;
        else
            return;

        // https://issues.dlang.org/show_bug.cgi?id=24645
        // This is a short-circuit. Usually, static assert conditions are evaluated
        // in semantic2, but it's not uncommon to use this pattern:
        // ---
        // version(X)
        // {}
        // else
        //   static assert(false, "unsupported platform");
        // ---
        // However, without this short-circuit, the static assert error may get drowned
        // out by subsequent semantic1 (import) errors. Only short-circuit at module scope though,
        // inside mixin templates you want an instantiation trace (which you don't get here).
        if (sc.parent && sc.parent.isModule())
            if (auto i = sa.exp.isIntegerExp())
                if (i.toInteger() == 0)
                    staticAssertFail(sa, sc);
    }

    override void visit(DebugSymbol ds)
    {
        //printf("DebugSymbol::semantic() %s\n", toChars());
        if (ds.semanticRun < PASS.semanticdone)
            ds.semanticRun = PASS.semanticdone;
    }

    override void visit(VersionSymbol vs)
    {
        if (vs.semanticRun < PASS.semanticdone)
            vs.semanticRun = PASS.semanticdone;
    }

    override void visit(Package pkg)
    {
        if (pkg.semanticRun < PASS.semanticdone)
            pkg.semanticRun = PASS.semanticdone;
    }

    override void visit(Module m)
    {
        if (m.semanticRun != PASS.initial)
            return;

        timeTraceBeginEvent(TimeTraceEventType.sema1Module);
        scope (exit) timeTraceEndEvent(TimeTraceEventType.sema1Module, m);

        //printf("+Module::semantic(this = %p, '%s'): parent = %p\n", this, toChars(), parent);
        m.semanticRun = PASS.semantic;
        // Note that modules get their own scope, from scratch.
        // This is so regardless of where in the syntax a module
        // gets imported, it is unaffected by context.
        Scope* sc = m._scope; // see if already got one from importAll()
        if (!sc)
        {
            sc = Scope.createGlobal(m, global.errorSink); // create root scope
        }

        //printf("Module = %p, linkage = %d\n", sc.scopesym, sc.linkage);
        // Pass 1 semantic routines: do public side of the definition
        m.members.foreachDsymbol( (s)
        {
            //printf("\tModule('%s'): '%s'.dsymbolSemantic()\n", toChars(), s.toChars());
            s.dsymbolSemantic(sc);
            m.runDeferredSemantic();
        });

        if (m.userAttribDecl)
        {
            m.userAttribDecl.dsymbolSemantic(sc);
        }
        if (!m._scope)
        {
            sc = sc.pop();
            sc.pop(); // 2 pops because Scope.createGlobal() created 2
        }
        m.semanticRun = PASS.semanticdone;
        //printf("-Module::semantic(this = %p, '%s'): parent = %p\n", this, toChars(), parent);
    }

    override void visit(EnumDeclaration ed)
    {
        enumSemantic(sc, ed);
    }

    override void visit(EnumMember em)
    {
        enumMemberSemantic(sc, em);
    }

    override void visit(TemplateDeclaration tempdecl)
    {
        templateDeclarationSemantic(sc, tempdecl);
    }

    override void visit(TemplateInstance ti)
    {
        templateInstanceSemantic(ti, sc, ArgumentList());
    }

    override void visit(TemplateMixin tm)
    {
        static if (LOG)
        {
            printf("+TemplateMixin.dsymbolSemantic('%s', this=%p)\n", tm.toChars(), tm);
            fflush(stdout);
        }
        if (tm.semanticRun != PASS.initial)
        {
            // When a class/struct contains mixin members, and is done over
            // because of forward references, never reach here so semanticRun
            // has been reset to PASS.initial.
            static if (LOG)
            {
                printf("\tsemantic done\n");
            }
            return;
        }
        tm.semanticRun = PASS.semantic;
        static if (LOG)
        {
            printf("\tdo semantic\n");
        }

        Scope* scx = null;
        if (tm._scope)
        {
            sc = tm._scope;
            scx = tm._scope; // save so we don't make redundant copies
            tm._scope = null;
        }

        /* Run semantic on each argument, place results in tiargs[],
         * then find best match template with tiargs
         */
        if (!tm.findTempDecl(sc) || !tm.semanticTiargs(sc) || !tm.findBestMatch(sc, ArgumentList()))
        {
            if (tm.semanticRun == PASS.initial) // forward reference had occurred
            {
                //printf("forward reference - deferring\n");
                return deferDsymbolSemantic(sc, tm, scx);
            }

            tm.inst = tm;
            tm.errors = true;
            return; // error recovery
        }

        auto tempdecl = tm.tempdecl.isTemplateDeclaration();
        assert(tempdecl);

        if (!tm.ident)
        {
            /* Assign scope local unique identifier, as same as lambdas.
             */
            const(char)[] s = "__mixin";

            if (FuncDeclaration func = sc.parent.isFuncDeclaration())
            {
                tm.symtab = func.localsymtab;
                if (tm.symtab)
                {
                    // Inside template constraint, symtab is not set yet.
                    goto L1;
                }
            }
            else
            {
                tm.symtab = sc.parent.isScopeDsymbol().symtab;
            L1:
                assert(tm.symtab);
                tm.ident = Identifier.generateId(s, tm.symtab.length + 1);
                tm.symtab.insert(tm);
            }
        }

        tm.inst = tm;
        tm.parent = sc.parent;

        /* Detect recursive mixin instantiations.
         */
        for (Dsymbol s = tm.parent; s; s = s.parent)
        {
            //printf("\ts = '%s'\n", s.toChars());
            TemplateMixin tmix = s.isTemplateMixin();
            if (!tmix || tempdecl != tmix.tempdecl)
                continue;

            /* Different argument list lengths happen with variadic args
             */
            if (tm.tiargs.length != tmix.tiargs.length)
                continue;

            for (size_t i = 0; i < tm.tiargs.length; i++)
            {
                RootObject o = (*tm.tiargs)[i];
                Type ta = isType(o);
                Expression ea = isExpression(o);
                Dsymbol sa = isDsymbol(o);
                RootObject tmo = (*tmix.tiargs)[i];
                if (ta)
                {
                    Type tmta = isType(tmo);
                    if (!tmta)
                        goto Lcontinue;
                    if (!ta.equals(tmta))
                        goto Lcontinue;
                }
                else if (ea)
                {
                    Expression tme = isExpression(tmo);
                    if (!tme || !ea.equals(tme))
                        goto Lcontinue;
                }
                else if (sa)
                {
                    Dsymbol tmsa = isDsymbol(tmo);
                    if (sa != tmsa)
                        goto Lcontinue;
                }
                else
                    assert(0);
            }
            .error(tm.loc, "%s `%s` recursive mixin instantiation", tm.kind, tm.toPrettyChars);
            return;

        Lcontinue:
            continue;
        }

        // Copy the syntax trees from the TemplateDeclaration
        tm.members = Dsymbol.arraySyntaxCopy(tempdecl.members);
        if (!tm.members)
            return;

        tm.symtab = new DsymbolTable();

        sc.getScopesym().importScope(tm, Visibility(Visibility.Kind.public_));

        static if (LOG)
        {
            printf("\tcreate scope for template parameters '%s'\n", tm.toChars());
        }
        Scope* scy = sc.push(tm);
        scy.parent = tm;

        /* https://issues.dlang.org/show_bug.cgi?id=930
         *
         * If the template that is to be mixed in is in the scope of a template
         * instance, we have to also declare the type aliases in the new mixin scope.
         */
        auto parentInstance = tempdecl.parent ? tempdecl.parent.isTemplateInstance() : null;
        if (parentInstance)
            parentInstance.declareParameters(scy);

        tm.argsym = new ScopeDsymbol();
        tm.argsym.parent = scy.parent;
        Scope* argscope = scy.push(tm.argsym);

        const errorsave = global.errors;

        // Declare each template parameter as an alias for the argument type
        tm.declareParameters(argscope);

        // Add members to enclosing scope, as well as this scope
        tm.members.foreachDsymbol(s => s.addMember(argscope, tm));

        // Do semantic() analysis on template instance members
        static if (LOG)
        {
            printf("\tdo semantic() on template instance members '%s'\n", tm.toChars());
        }
        Scope* sc2 = argscope.push(tm);
        //size_t deferred_dim = Module.deferred.length;

        __gshared int nest;
        //printf("%d\n", nest);
        if (++nest > global.recursionLimit)
        {
            global.gag = 0; // ensure error message gets printed
            .error(tm.loc, "%s `%s` recursive expansion", tm.kind, tm.toPrettyChars);
            fatal();
        }

        tm.members.foreachDsymbol( s => s.setScope(sc2) );

        tm.members.foreachDsymbol( s => s.importAll(sc2) );

        tm.members.foreachDsymbol( s => s.dsymbolSemantic(sc2) );

        nest--;

        /* In DeclDefs scope, TemplateMixin does not have to handle deferred symbols.
         * Because the members would already call Module.addDeferredSemantic() for themselves.
         * See Struct, Class, Interface, and EnumDeclaration.dsymbolSemantic().
         */
        //if (!sc.func && Module.deferred.length > deferred_dim) {}

        AggregateDeclaration ad = tm.isMember();
        if (sc.func && !ad)
        {
            tm.semantic2(sc2);
            tm.semantic3(sc2);
        }

        // Give additional context info if error occurred during instantiation
        if (global.errors != errorsave)
        {
            .error(tm.loc, "%s `%s` error instantiating", tm.kind, tm.toPrettyChars);
            tm.errors = true;
        }

        sc2.pop();
        argscope.pop();
        scy.pop();

        static if (LOG)
        {
            printf("-TemplateMixin.dsymbolSemantic('%s', this=%p)\n", tm.toChars(), tm);
        }
    }

    override void visit(Nspace ns)
    {
        if (ns.semanticRun != PASS.initial)
            return;
        static if (LOG)
        {
            printf("+Nspace::semantic('%s')\n", ns.toChars());
            scope(exit) printf("-Nspace::semantic('%s')\n", ns.toChars());
        }
        if (ns._scope)
        {
            sc = ns._scope;
            ns._scope = null;
        }
        if (!sc)
            return;

        bool repopulateMembers = false;
        if (ns.identExp)
        {
            // resolve the namespace identifier
            sc = sc.startCTFE();
            Expression resolved = ns.identExp.expressionSemantic(sc);
            resolved = resolveProperties(sc, resolved);
            sc = sc.endCTFE();
            resolved = resolved.ctfeInterpret();
            StringExp name = resolved.toStringExp();
            TupleExp tup = name ? null : resolved.isTupleExp();
            if (!tup && !name)
            {
                error(ns.loc, "expected string expression for namespace name, got `%s`", ns.identExp.toChars());
                return;
            }
            ns.identExp = resolved; // we don't need to keep the old AST around
            if (name)
            {
                const(char)[] ident = name.toStringz();
                if (ident.length == 0 || !Identifier.isValidIdentifier(ident))
                {
                    error(ns.loc, "expected valid identifier for C++ namespace but got `%.*s`", cast(int)ident.length, ident.ptr);
                    return;
                }
                ns.ident = Identifier.idPool(ident);
            }
            else
            {
                // create namespace stack from the tuple
                Nspace parentns = ns;
                foreach (i, exp; *tup.exps)
                {
                    name = exp.toStringExp();
                    if (!name)
                    {
                        error(ns.loc, "expected string expression for namespace name, got `%s`", exp.toChars());
                        return;
                    }
                    const(char)[] ident = name.toStringz();
                    if (ident.length == 0 || !Identifier.isValidIdentifier(ident))
                    {
                        error(ns.loc, "expected valid identifier for C++ namespace but got `%.*s`", cast(int)ident.length, ident.ptr);
                        return;
                    }
                    if (i == 0)
                    {
                        ns.ident = Identifier.idPool(ident);
                    }
                    else
                    {
                        // insert the new namespace
                        Nspace childns = new Nspace(ns.loc, Identifier.idPool(ident), null, parentns.members);
                        parentns.members = new Dsymbols;
                        parentns.members.push(childns);
                        parentns = childns;
                        repopulateMembers = true;
                    }
                }
            }
        }

        ns.semanticRun = PASS.semantic;
        ns.parent = sc.parent;
        // Link does not matter here, if the UDA is present it will error
        checkGNUABITag(ns, LINK.cpp);

        if (!ns.members)
        {
            ns.semanticRun = PASS.semanticdone;
            return;
        }
        assert(sc);
        sc = sc.push(ns);
        sc.linkage = LINK.cpp; // note that namespaces imply C++ linkage
        sc.parent = ns;
        foreach (s; *ns.members)
        {
            if (repopulateMembers)
            {
                s.addMember(sc, sc.scopesym);
                s.setScope(sc);
            }
            s.importAll(sc);
        }
        foreach (s; *ns.members)
        {
            static if (LOG)
            {
                printf("\tmember '%s', kind = '%s'\n", s.toChars(), s.kind());
            }
            s.dsymbolSemantic(sc);
        }
        sc.pop();
        ns.semanticRun = PASS.semanticdone;
    }

     /// Do the semantic analysis on the external interface to the function.
    override void visit(FuncDeclaration funcdecl)
    {
        funcDeclarationSemantic(sc, funcdecl);
    }

    override void visit(CtorDeclaration ctd)
    {
        //printf("CtorDeclaration::semantic() %p %s\n", ctd, ctd.toChars());
        if (ctd.semanticRun >= PASS.semanticdone)
            return;
        if (ctd._scope)
        {
            sc = ctd._scope;
            ctd._scope = null;
        }

        ctd.parent = sc.parent;
        Dsymbol p = ctd.toParentDecl();
        AggregateDeclaration ad = p.isAggregateDeclaration();
        if (!ad)
        {
            error(ctd.loc, "constructor can only be a member of aggregate, not %s `%s`", p.kind(), p.toChars());
            ctd.type = Type.terror;
            ctd.errors = true;
            return;
        }

        sc = sc.push();

        if (sc.stc & STC.static_)
        {
            if (sc.stc & STC.shared_)
                error(ctd.loc, "`shared static` has no effect on a constructor inside a `shared static` block. Use `shared static this()`");
            else
                error(ctd.loc, "`static` has no effect on a constructor inside a `static` block. Use `static this()`");
        }

        sc.stc &= ~STC.static_; // not a static constructor

        funcDeclarationSemantic(sc, ctd);
        // Check short constructor: this() => expr;
        if (ctd.fbody)
        {
            if (auto s = ctd.fbody.isExpStatement())
            {
                if (s.exp)
                {
                    auto ce = s.exp.isCallExp();
                    // check this/super before semantic
                    if (!ce || (!ce.e1.isThisExp() && !ce.e1.isSuperExp()))
                    {
                        s.exp = s.exp.expressionSemantic(sc);
                        if (s.exp.type.ty != Tvoid)
                            error(s.loc, "can only return void expression, `this` call or `super` call from constructor");
                    }
                }
            }
        }

        sc.pop();

        if (ctd.errors)
            return;

        TypeFunction tf = ctd.type.toTypeFunction();
        immutable dim = tf.parameterList.length;
        auto sd = ad.isStructDeclaration();

        /* See if it's the default constructor
         * But, template constructor should not become a default constructor.
         */
        if (ad && (!ctd.parent.isTemplateInstance() || ctd.parent.isTemplateMixin()))
        {
            if (!sd)
            {
                if (dim == 0 && tf.parameterList.varargs == VarArg.none)
                    ad.defaultCtor = ctd;
                return;
            }

            if (dim == 0 && tf.parameterList.varargs == VarArg.none) // empty default ctor w/o any varargs
            {
                if (ctd.fbody || !(ctd.storage_class & STC.disable))
                {
                    .error(ctd.loc, "%s `%s` default constructor for structs only allowed " ~
                        "with `@disable`, no body, and no parameters", ctd.kind, ctd.toPrettyChars);
                    ctd.storage_class |= STC.disable;
                    ctd.fbody = null;
                }
                sd.noDefaultCtor = true;
            }
            else if (dim == 0 && tf.parameterList.varargs != VarArg.none) // allow varargs only ctor
            {
            }
            else if (dim && !tf.parameterList.hasArgsWithoutDefault)
            {
                if (ctd.storage_class & STC.disable)
                {
                    .error(ctd.loc, "%s `%s` is marked `@disable`, so it cannot have default "~
                              "arguments for all parameters.", ctd.kind, ctd.toPrettyChars);
                    errorSupplemental(ctd.loc, "Use `@disable this();` if you want to disable default initialization.");
                }
                else
                    .error(ctd.loc, "%s `%s` all parameters have default arguments, "~
                              "but structs cannot have default constructors.", ctd.kind, ctd.toPrettyChars);
            }
            else if ((dim == 1 || (dim > 1 && tf.parameterList[1].defaultArg)))
            {
                //printf("tf: %s\n", toChars(tf));
                auto param = tf.parameterList[0];
                if (param.type.mutableOf().unSharedOf() == sd.type.mutableOf().unSharedOf())
                {
                    //printf("copy constructor %p\n", ctd);
                    assert(!ctd.isCpCtor && !ctd.isMoveCtor);
                    if (param.storageClass & STC.ref_)
                        ctd.isCpCtor = true;            // copy constructor
                    else
                        ctd.isMoveCtor = true;          // move constructor
                    assert(!(ctd.isCpCtor && ctd.isMoveCtor));
                }
            }
        }
        // https://issues.dlang.org/show_bug.cgi?id=22593
        else if (auto ti = ctd.parent.isTemplateInstance())
        {
            checkHasBothRvalueAndCpCtor(sd, ctd, ti);
        }
    }

    override void visit(PostBlitDeclaration pbd)
    {
        //printf("PostBlitDeclaration::semantic() %s\n", toChars());
        //printf("ident: %s, %s, %p, %p\n", ident.toChars(), Id.dtor.toChars(), ident, Id.dtor);
        //printf("stc = x%llx\n", sc.stc);
        if (pbd.semanticRun >= PASS.semanticdone)
            return;
        if (pbd._scope)
        {
            sc = pbd._scope;
            pbd._scope = null;
        }

        pbd.parent = sc.parent;
        Dsymbol p = pbd.toParent2();
        StructDeclaration ad = p.isStructDeclaration();
        if (!ad)
        {
            error(pbd.loc, "postblit can only be a member of struct, not %s `%s`", p.kind(), p.toChars());
            pbd.type = Type.terror;
            pbd.errors = true;
            return;
        }
        if (pbd.ident == Id.postblit && pbd.semanticRun < PASS.semantic)
            ad.postblits.push(pbd);
        if (!pbd.type)
            pbd.type = new TypeFunction(ParameterList(), Type.tvoid, LINK.d, pbd.storage_class);

        sc = sc.push();
        sc.stc &= ~STC.static_; // not static
        sc.linkage = LINK.d;

        funcDeclarationSemantic(sc, pbd);

        sc.pop();
    }

    override void visit(DtorDeclaration dd)
    {
        //printf("DtorDeclaration::semantic() %s\n", dd.toChars());
        //printf("ident: %s, %s, %p, %p\n", dd.ident.toChars(), Id.dtor.toChars(), dd.ident, Id.dtor);
        if (dd.semanticRun >= PASS.semanticdone)
            return;
        if (dd._scope)
        {
            sc = dd._scope;
            dd._scope = null;
        }

        dd.parent = sc.parent;
        Dsymbol p = dd.toParent2();
        AggregateDeclaration ad = p.isAggregateDeclaration();
        if (!ad)
        {
            error(dd.loc, "destructor can only be a member of aggregate, not %s `%s`", p.kind(), p.toChars());
            dd.type = Type.terror;
            dd.errors = true;
            return;
        }

        if (ad.isClassDeclaration() && ad.classKind == ClassKind.d)
        {
            // Class destructors are implicitly `scope`
            dd.storage_class |= STC.scope_;
        }

        if (dd.ident == Id.dtor && dd.semanticRun < PASS.semantic)
            ad.userDtors.push(dd);
        if (!dd.type)
        {
            dd.type = new TypeFunction(ParameterList(), Type.tvoid, LINK.d, dd.storage_class);
            if (ad.classKind == ClassKind.cpp && dd.ident == Id.dtor)
            {
                if (auto cldec = ad.isClassDeclaration())
                {
                    assert (cldec.cppDtorVtblIndex == -1); // double-call check already by dd.type
                    if (cldec.baseClass && cldec.baseClass.cppDtorVtblIndex != -1)
                    {
                        // override the base virtual
                        cldec.cppDtorVtblIndex = cldec.baseClass.cppDtorVtblIndex;
                    }
                    else if (!dd.isFinal())
                    {
                        // reserve the dtor slot for the destructor (which we'll create later)
                        cldec.cppDtorVtblIndex = cast(int)cldec.vtbl.length;
                        cldec.vtbl.push(dd);
                        if (target.cpp.twoDtorInVtable)
                            cldec.vtbl.push(dd); // deleting destructor uses a second slot
                    }
                }
            }
        }

        sc = sc.push();
        sc.stc &= ~STC.static_; // not a static destructor
        if (sc.linkage != LINK.cpp)
            sc.linkage = LINK.d;

        funcDeclarationSemantic(sc, dd);

        sc.pop();
    }

    void visitStaticCDtorDeclaration(FuncDeclaration sd, bool isDestructor)
    {
        if (sd.semanticRun >= PASS.semanticdone)
            return;
        if (sd._scope)
        {
            sc = sd._scope;
            sd._scope = null;
        }
        sd.parent = sc.parent;
        Dsymbol p = sd.parent.pastMixin();
        const bool isShared = !!(sd.isSharedStaticDtorDeclaration() || sd.isSharedStaticCtorDeclaration());
        const(char)* what = isDestructor ? "destructor" : "constructor";
        if (!p.isScopeDsymbol())
        {
            const(char)* s = isShared ? "shared " : "";
            error(sd.loc, "`%sstatic` %s can only be member of module/aggregate/template, not %s `%s`", s, what, p.kind(), p.toChars());
            sd.type = Type.terror;
            sd.errors = true;
            return;
        }

        if (!sd.type)
            sd.type = new TypeFunction(ParameterList(), Type.tvoid, LINK.d, sd.storage_class);

        /* If the static [dc]tor appears within a template instantiation,
         * it could get called multiple times by the module constructors
         * for different modules. Thus, protect it with a gate.
         */
        if (sd.isInstantiated() && sd.semanticRun < PASS.semantic)
        {
            /* Add this prefix to the constructor:
             * ```
             * static int gate;
             * if ([--|++]gate != [0|1]) return; // dependant on ctor/dtor
             * ```
             * or, for shared constructor:
             * ```
             * shared int gate;
             * enum op  = isDestructor ? "-=" : "+=";
             * enum cmp = isDestructor ? 0 : 1;
             * if (core.atomic.atomicOp!op(gate, 1) != cmp) return;
             * ```
             */

            auto v = new VarDeclaration(Loc.initial, Type.tint32, Id.gate, null);
            v.storage_class = STC.temp | STC.static_ | (isShared ? STC.shared_ : STC.none);

            auto sa = new Statements();
            Statement s = new ExpStatement(Loc.initial, v);
            sa.push(s);

            Expression e;
            if (isShared)
            {
                e = doAtomicOp(isDestructor ? "-=" : "+=", v.ident, IntegerExp.literal!(1));
                if (e is null)
                {
                    .error(sd.loc, "%s `%s` shared static %s within a template require `core.atomic : atomicOp` to be present", sd.kind, sd.toPrettyChars, what);
                    return;
                }
            }
            else
            {
                IntegerExp one = isDestructor ? IntegerExp.literal!(-1) : IntegerExp.literal!(1);
                e = new AddAssignExp(
                    Loc.initial, new IdentifierExp(Loc.initial, v.ident), one);
            }
            IntegerExp cmp = isDestructor ? IntegerExp.literal!0 : IntegerExp.literal!1;
            e = new EqualExp(EXP.notEqual, Loc.initial, e, cmp);
            s = new IfStatement(Loc.initial, null, e, new ReturnStatement(Loc.initial, null), null, Loc.initial);

            sa.push(s);
            if (sd.fbody)
                sa.push(sd.fbody);

            sd.fbody = new CompoundStatement(Loc.initial, sa);
            if (isDestructor)
                (cast(StaticDtorDeclaration)sd).vgate = v;
        }
        const LINK save = sc.linkage;
        if (save != LINK.d)
        {
            const(char)* s = isShared ? "shared " : "";
            deprecation(sd.loc, "`%sstatic` %s can only be of D linkage", s, what);
            // Just correct it
            sc.linkage = LINK.d;
        }
        funcDeclarationSemantic(sc, sd);
        sc.linkage = save;

        // We're going to need ModuleInfo
        Module m = sd.getModule();
        if (!m)
            m = sc._module;
        if (m)
        {
            m.needmoduleinfo = 1;
            //printf("module2 %s needs moduleinfo\n", m.toChars());
        }
    }
    override void visit(StaticCtorDeclaration scd)
    {
        //printf("StaticCtorDeclaration::semantic()\n");
        visitStaticCDtorDeclaration(scd, false);

        foreachUda(scd, sc, (Expression e) {
            import dmd.attrib : isEnumAttribute;
            if (!isEnumAttribute(e, Id.udaStandalone))
                return 0;

            if (auto sharedCtor = scd.isSharedStaticCtorDeclaration())
            {
                auto trust = sharedCtor.type.isTypeFunction().trust;
                if (trust != TRUST.system && trust != TRUST.trusted)
                    error(e.loc, "a module constructor using `@%s` must be `@system` or `@trusted`", Id.udaStandalone.toChars());
                sharedCtor.standalone = true;
            }
            else
                .error(e.loc, "`@%s` can only be used on shared static constructors", Id.udaStandalone.toChars());

            return 1;
        });
    }

    override void visit(StaticDtorDeclaration sdd)
    {
        visitStaticCDtorDeclaration(sdd, true);
    }

    override void visit(InvariantDeclaration invd)
    {
        if (invd.semanticRun >= PASS.semanticdone)
            return;
        if (invd._scope)
        {
            sc = invd._scope;
            invd._scope = null;
        }

        invd.parent = sc.parent;
        Dsymbol p = invd.parent.pastMixin();
        AggregateDeclaration ad = p.isAggregateDeclaration();
        if (!ad)
        {
            error(invd.loc, "`invariant` can only be a member of aggregate, not %s `%s`", p.kind(), p.toChars());
            invd.type = Type.terror;
            invd.errors = true;
            return;
        }
        if (invd.ident != Id.classInvariant &&
             invd.semanticRun < PASS.semantic &&
             !ad.isUnionDeclaration()           // users are on their own with union fields
           )
        {
            invd.fixupInvariantIdent(ad.invs.length);
            ad.invs.push(invd);
        }
        if (!invd.type)
            invd.type = new TypeFunction(ParameterList(), Type.tvoid, LINK.d, invd.storage_class);

        sc = sc.push();
        sc.stc &= ~STC.static_; // not a static invariant
        sc.stc |= STC.const_; // invariant() is always const
        sc.contract = Contract.invariant_;
        sc.linkage = LINK.d;

        funcDeclarationSemantic(sc, invd);

        sc.pop();
    }

    override void visit(UnitTestDeclaration utd)
    {
        if (utd.semanticRun >= PASS.semanticdone)
            return;
        if (utd._scope)
        {
            sc = utd._scope;
            utd._scope = null;
        }

        utd.visibility = sc.visibility;

        utd.parent = sc.parent;
        Dsymbol p = utd.parent.pastMixin();
        if (!p.isScopeDsymbol())
        {
            error(utd.loc, "`unittest` can only be a member of module/aggregate/template, not %s `%s`", p.kind(), p.toChars());
            utd.type = Type.terror;
            utd.errors = true;
            return;
        }

        if (global.params.useUnitTests)
        {
            if (!utd.type)
                utd.type = new TypeFunction(ParameterList(), Type.tvoid, LINK.d, utd.storage_class);
            Scope* sc2 = sc.push();
            sc2.linkage = LINK.d;
            funcDeclarationSemantic(sc, utd);
            sc2.pop();
        }

        version (none)
        {
            // We're going to need ModuleInfo even if the unit tests are not
            // compiled in, because other modules may import this module and refer
            // to this ModuleInfo.
            // (This doesn't make sense to me?)
            Module m = utd.getModule();
            if (!m)
                m = sc._module;
            if (m)
            {
                //printf("module3 %s needs moduleinfo\n", m.toChars());
                m.needmoduleinfo = 1;
            }
        }
    }

    override void visit(NewDeclaration nd)
    {
        //printf("NewDeclaration::semantic()\n");
        if (nd.semanticRun >= PASS.semanticdone)
            return;
        if (!nd.type)
            nd.type = new TypeFunction(ParameterList(), Type.tvoid.pointerTo(), LINK.d, nd.storage_class);

        funcDeclarationSemantic(sc, nd);
    }

    override void visit(StructDeclaration sd)
    {
        enum log = false;
        if (log) printf("+StructDeclaration::semantic(this=%p, '%s', sizeok = %d)\n", sd, sd.toPrettyChars(), sd.sizeok);

        //static int count; if (++count == 20) assert(0);

        if (sd.semanticRun >= PASS.semanticdone)
            return;
        const errors = global.errors;

        //printf("+StructDeclaration::semantic(this=%p, '%s', sizeok = %d)\n", sd, sd.toPrettyChars(), sd.sizeok);
        Scope* scx = null;
        if (sd._scope)
        {
            sc = sd._scope;
            scx = sd._scope; // save so we don't make redundant copies
            sd._scope = null;
        }

        if (!sd.parent)
        {
            assert(sc.parent && sc.func);
            sd.parent = sc.parent;
        }
        assert(sd.parent && !sd.isAnonymous());

        if (sd.errors)
            sd.type = Type.terror;
        if (sd.semanticRun == PASS.initial)
            sd.type = sd.type.addSTC(sc.stc | sd.storage_class);
        sd.type = sd.type.typeSemantic(sd.loc, sc);
        auto ts = sd.type.isTypeStruct();
        if (ts)
        {
            if (ts.sym != sd)
            {
                TemplateInstance ti = ts.sym.isInstantiated();
                if (ti && isError(ti))
                    ts.sym = sd;
                /* For C modules, if module A contains `struct S;` and
                 * module B contains `struct S { members...}` then replace
                 * the former with the latter
                 */
                else if (!ts.sym.members && sd.members)
                    ts.sym = sd;
            }
        }

        // Ungag errors when not speculative
        Ungag ungag = sd.ungagSpeculative();

        if (sd.semanticRun == PASS.initial)
        {
            sd.visibility = sc.visibility;

            if (sd.alignment.isUnknown())       // can be set already by `struct __declspec(align(N)) Tag { ... }`
                sd.alignment = sc.alignment();

            sd.storage_class |= sc.stc;
            if (sd.storage_class & STC.abstract_)
                .error(sd.loc, "%s `%s` structs, unions cannot be `abstract`", sd.kind, sd.toPrettyChars);

            sd.userAttribDecl = sc.userAttribDecl;

            if (sc.linkage == LINK.cpp)
                sd.classKind = ClassKind.cpp;
            else if (sc.linkage == LINK.c)
                sd.classKind = ClassKind.c;
            sd.cppnamespace = sc.namespace;
            sd.cppmangle = sc.cppmangle;
        }
        else if (sd.symtab && !scx)
            return;

        sd.semanticRun = PASS.semantic;
        checkGNUABITag(sd, sc.linkage);

        if (!sd.members) // if opaque declaration
        {
            if (log) printf("\topaque declaration %s\n", sd.toChars());
            sd.semanticRun = PASS.semanticdone;
            return;
        }
        if (!sd.symtab)
        {
            sd.symtab = new DsymbolTable();

            sd.members.foreachDsymbol( s => s.addMember(sc, sd) );
        }

        auto sc2 = sd.newScope(sc);

        /* Set scope so if there are forward references, we still might be able to
         * resolve individual members like enums.
         */
        sd.members.foreachDsymbol( s => s.setScope(sc2) );
        sd.members.foreachDsymbol( s => s.importAll(sc2) );
        sd.members.foreachDsymbol( (s) { s.dsymbolSemantic(sc2); if (sd.errors) s.errors = true; } );

        if (sd.errors)
            sd.type = Type.terror;

        if (!sd.determineFields())
        {
            if (sd.type.ty != Terror)
            {
                .error(sd.loc, "%s `%s` circular or forward reference", sd.kind, sd.toPrettyChars);
                sd.errors = true;
                sd.type = Type.terror;
            }

            sc2.pop();
            sd.semanticRun = PASS.semanticdone;
            return;
        }
        /* Following special member functions creation needs semantic analysis
         * completion of sub-structs in each field types. For example, buildDtor
         * needs to check existence of elaborate dtor in type of each fields.
         * See the case in compilable/test14838.d
         */
        foreach (v; sd.fields)
        {
            Type tb = v.type.baseElemOf();
            if (tb.ty != Tstruct)
                continue;
            auto sdec = (cast(TypeStruct)tb).sym;
            if (sdec.semanticRun >= PASS.semanticdone)
                continue;

            sc2.pop();

            if (log) printf("\tdeferring %s\n", sd.toChars());
            return deferDsymbolSemantic(sc, sd, scx);
        }

        /* Look for special member functions.
         */
        sd.disableNew = sd.search(Loc.initial, Id.classNew) !is null;

        // Look for the constructor
        sd.ctor = sd.searchCtor();

        buildDtors(sd, sc2);

        bool hasCopyCtor;
        bool hasMoveCtor;
        bool needCopyCtor;
        bool needMoveCtor;
        needCopyOrMoveCtor(sd, hasCopyCtor, hasMoveCtor, needCopyCtor, needMoveCtor);
        //printf("%s hasCopy %d hasMove %d needCopy %d needMove %d\n", sd.toChars(), hasCopyCtor, hasMoveCtor, needCopyCtor, needMoveCtor);

        /* When generating a move ctor, generate a copy ctor too, otherwise
         *  https://github.com/s-ludwig/taggedalgebraic/issues/75
         */
        if (0 && needMoveCtor && !hasCopyCtor)
        {
            needCopyCtor = true;
        }

        if (needCopyCtor)
        {
            assert(hasCopyCtor == false);
            buildCopyOrMoveCtor(sd, sc2, false); // build copy constructor
            hasCopyCtor = true;
        }
        if (needMoveCtor)
        {
            assert(hasMoveCtor == false);
            buildCopyOrMoveCtor(sd, sc2, true); // build move constructor
            hasMoveCtor = true;
        }
        sd.hasCopyCtor = hasCopyCtor;
        sd.hasMoveCtor = hasMoveCtor;

        sd.postblit = buildPostBlit(sd, sc2);

        buildOpAssign(sd, sc2);
        buildOpEquals(sd, sc2);

        if (!sc2.inCfile &&
            global.params.useTypeInfo && Type.dtypeinfo)  // these functions are used for TypeInfo
        {
            sd.xeq = buildXopEquals(sd, sc2);
            sd.xcmp = buildXopCmp(sd, sc2);
            sd.xhash = buildXtoHash(sd, sc2);
        }

        sd.inv = buildInv(sd, sc2);

        sd.semanticRun = PASS.semanticdone;
        if (log) printf("-StructDeclaration::semantic(this=%p, '%s', sizeok = %d)\n", sd, sd.toPrettyChars(), sd.sizeok);

        sc2.pop();

        if (sd.ctor)
        {
            Dsymbol scall = sd.search(Loc.initial, Id.opCall);
            if (scall)
            {
                const xerrors = global.startGagging();
                sc = sc.push();
                sc.tinst = null;
                sc.minst = null;
                auto fcall = resolveFuncCall(sd.loc, sc, scall, null, null, ArgumentList(), FuncResolveFlag.quiet);
                sc = sc.pop();
                global.endGagging(xerrors);

                if (fcall && fcall.isStatic())
                {
                    .error(fcall.loc, "%s `%s` `static opCall` is hidden by constructors and can never be called", sd.kind, sd.toPrettyChars);
                    errorSupplemental(fcall.loc, "Please use a factory method instead, or replace all constructors with `static opCall`.");
                }
            }
        }

        if (ts && ts.sym != sd)
        {
            StructDeclaration sym = ts.sym;
            if (sd.isCsymbol() && sym.isCsymbol())
            {
                /* This is two structs imported from different C files.
                 * Just ignore sd, the second one. The first one will always
                 * be found when going through the type.
                 */
            }
            else
            {
                version (none)
                {
                    printf("this = %p %s\n", sd, sd.toChars());
                    printf("type = %d sym = %p, %s\n", sd.type.ty, sym, sym.toPrettyChars());
                }
                // https://issues.dlang.org/show_bug.cgi?id=19024
                .error(sd.loc, "%s `%s` already exists at %s. Perhaps in another function with the same name?", sd.kind, sd.toPrettyChars, sym.loc.toChars());
            }
        }

        if (global.errors != errors)
        {
            // The type is no good.
            sd.type = Type.terror;
            sd.errors = true;
            if (sd.deferred)
                sd.deferred.errors = true;
        }

        if (sd.deferred && !global.gag)
        {
            sd.deferred.semantic2(sc);
            sd.deferred.semantic3(sc);
        }

        version (none)
        {
            // @@@DEPRECATED_2.110@@@ https://dlang.org/deprecate.html#scope%20as%20a%20type%20constraint
            // Deprecated in 2.100
            // Make an error in 2.110
            if (sd.storage_class & STC.scope_)
                deprecation(sd.loc, "`scope` as a type constraint is deprecated.  Use `scope` at the usage site.");
        }
        //printf("-StructDeclaration::semantic(this=%p, '%s', sizeok = %d)\n", sd, sd.toPrettyChars(), sd.sizeok);
    }

    void interfaceSemantic(ClassDeclaration cd)
    {
        cd.vtblInterfaces = new BaseClasses();
        cd.vtblInterfaces.reserve(cd.interfaces.length);
        foreach (b; cd.interfaces)
        {
            cd.vtblInterfaces.push(b);
            b.copyBaseInterfaces(cd.vtblInterfaces);
        }
    }

    override void visit(ClassDeclaration cldec)
    {
        //printf("ClassDeclaration.dsymbolSemantic(%s), type = %p, sizeok = %d, this = %p\n", cldec.toChars(), cldec.type, cldec.sizeok, this);
        //printf("\tparent = %p, '%s'\n", sc.parent, sc.parent ? sc.parent.toChars() : "");
        //printf("sc.stc = %x\n", sc.stc);

        //{ static int n;  if (++n == 20) *(char*)0=0; }

        if (cldec.semanticRun >= PASS.semanticdone)
            return;
        const errors = global.errors;

        //printf("+ClassDeclaration.dsymbolSemantic(%s), type = %p, sizeok = %d, this = %p\n", toChars(), type, sizeok, this);

        Scope* scx = null;
        if (cldec._scope)
        {
            sc = cldec._scope;
            scx = cldec._scope; // save so we don't make redundant copies
            cldec._scope = null;
        }

        if (!cldec.parent)
        {
            assert(sc.parent);
            cldec.parent = sc.parent;
        }

        if (cldec.errors)
            cldec.type = Type.terror;
        if (cldec.semanticRun == PASS.initial)
            cldec.type = cldec.type.addSTC(sc.stc | cldec.storage_class);
        cldec.type = cldec.type.typeSemantic(cldec.loc, sc);
        if (auto tc = cldec.type.isTypeClass())
            if (tc.sym != cldec)
            {
                auto ti = tc.sym.isInstantiated();
                if (ti && isError(ti))
                    tc.sym = cldec;
            }

        // Ungag errors when not speculative
        Ungag ungag = cldec.ungagSpeculative();

        if (cldec.semanticRun == PASS.initial)
        {
            cldec.visibility = sc.visibility;

            cldec.storage_class |= sc.stc;
            if (cldec.storage_class & STC.auto_)
                .error(cldec.loc, "%s `%s` storage class `auto` is invalid when declaring a class, did you mean to use `scope`?", cldec.kind, cldec.toPrettyChars);
            if (cldec.storage_class & STC.scope_)
                cldec.stack = true;
            if (cldec.storage_class & STC.abstract_)
                cldec.isabstract = ThreeState.yes;

            cldec.userAttribDecl = sc.userAttribDecl;

            if (sc.linkage == LINK.cpp)
                cldec.classKind = ClassKind.cpp;
            cldec.cppnamespace = sc.namespace;
            cldec.cppmangle = sc.cppmangle;
            if (sc.linkage == LINK.objc)
                objc.setObjc(cldec);
        }
        else if (cldec.symtab && !scx)
        {
            return;
        }
        cldec.semanticRun = PASS.semantic;
        checkGNUABITag(cldec, sc.linkage);
        checkMustUseReserved(cldec);

        if (cldec.baseok < Baseok.done)
        {
            /* https://issues.dlang.org/show_bug.cgi?id=12078
             * https://issues.dlang.org/show_bug.cgi?id=12143
             * https://issues.dlang.org/show_bug.cgi?id=15733
             * While resolving base classes and interfaces, a base may refer
             * the member of this derived class. In that time, if all bases of
             * this class can  be determined, we can go forward the semantc process
             * beyond the Lancestorsdone. To do the recursive semantic analysis,
             * temporarily set and unset `_scope` around exp().
             */
            T resolveBase(T)(lazy T exp)
            {
                if (!scx)
                {
                    scx = sc.copy();
                    scx.setNoFree();
                }
                static if (!is(T == void))
                {
                    cldec._scope = scx;
                    auto r = exp();
                    cldec._scope = null;
                    return r;
                }
                else
                {
                    cldec._scope = scx;
                    exp();
                    cldec._scope = null;
                }
            }

            cldec.baseok = Baseok.start;

            // Expand any tuples in baseclasses[]
            for (size_t i = 0; i < cldec.baseclasses.length;)
            {
                auto b = (*cldec.baseclasses)[i];
                b.type = resolveBase(b.type.typeSemantic(cldec.loc, sc));

                Type tb = b.type.toBasetype();
                if (auto tup = tb.isTypeTuple())
                {
                    cldec.baseclasses.remove(i);
                    size_t dim = Parameter.dim(tup.arguments);
                    for (size_t j = 0; j < dim; j++)
                    {
                        Parameter arg = Parameter.getNth(tup.arguments, j);
                        b = new BaseClass(arg.type);
                        cldec.baseclasses.insert(i + j, b);
                    }
                }
                else
                    i++;
            }

            if (cldec.baseok >= Baseok.done)
            {
                //printf("%s already semantic analyzed, semanticRun = %d\n", toChars(), semanticRun);
                if (cldec.semanticRun >= PASS.semanticdone)
                    return;
                goto Lancestorsdone;
            }

            // See if there's a base class as first in baseclasses[]
            if (cldec.baseclasses.length)
            {
                BaseClass* b = (*cldec.baseclasses)[0];
                Type tb = b.type.toBasetype();
                TypeClass tc = tb.isTypeClass();
                if (!tc)
                {
                    if (b.type != Type.terror)
                        .error(cldec.loc, "%s `%s` base type must be `class` or `interface`, not `%s`", cldec.kind, cldec.toPrettyChars, b.type.toChars());
                    cldec.baseclasses.remove(0);
                    goto L7;
                }
                if (tc.sym.isDeprecated())
                {
                    if (!cldec.isDeprecated())
                    {
                        // Deriving from deprecated class makes this one deprecated too
                        cldec.setDeprecated();
                        tc.checkDeprecated(cldec.loc, sc);
                    }
                }
                if (tc.sym.isInterfaceDeclaration())
                    goto L7;

                for (ClassDeclaration cdb = tc.sym; cdb; cdb = cdb.baseClass)
                {
                    if (cdb == cldec)
                    {
                        .error(cldec.loc, "%s `%s` circular inheritance", cldec.kind, cldec.toPrettyChars);
                        cldec.baseclasses.remove(0);
                        goto L7;
                    }
                }

                /* https://issues.dlang.org/show_bug.cgi?id=11034
                 * Class inheritance hierarchy
                 * and instance size of each classes are orthogonal information.
                 * Therefore, even if tc.sym.sizeof == Sizeok.none,
                 * we need to set baseClass field for class covariance check.
                 */
                cldec.baseClass = tc.sym;
                b.sym = cldec.baseClass;

                if (tc.sym.baseok < Baseok.done)
                    resolveBase(tc.sym.dsymbolSemantic(null)); // Try to resolve forward reference
                if (tc.sym.baseok < Baseok.done)
                {
                    //printf("\ttry later, forward reference of base class %s\n", tc.sym.toChars());
                    if (tc.sym._scope)
                        Module.addDeferredSemantic(tc.sym);
                    cldec.baseok = Baseok.none;
                }
            L7:
            }

            // Treat the remaining entries in baseclasses as interfaces
            // Check for errors, handle forward references
            int multiClassError = cldec.baseClass is null ? 0 : 1;

            BCLoop:
            for (size_t i = (cldec.baseClass ? 1 : 0); i < cldec.baseclasses.length;)
            {
                BaseClass* b = (*cldec.baseclasses)[i];
                Type tb = b.type.toBasetype();
                TypeClass tc = tb.isTypeClass();
                if (!tc || !tc.sym.isInterfaceDeclaration())
                {
                    // It's a class
                    if (tc)
                    {
                        if (multiClassError == 0)
                        {
                            .error(cldec.loc,"`%s`: base class must be specified first, " ~
                                  "before any interfaces.", cldec.toPrettyChars());
                            multiClassError += 1;
                        }
                        else if (multiClassError >= 1)
                        {
                                if(multiClassError == 1)
                                    .error(cldec.loc, "`%s`: multiple class inheritance is not supported." ~
                                          " Use multiple interface inheritance and/or composition.", cldec.toPrettyChars());
                                multiClassError += 1;

                                if (tc.sym.fields.length)
                                    errorSupplemental(cldec.loc,"`%s` has fields, consider making it a member of `%s`",
                                                      b.type.toChars(), cldec.type.toChars());
                                else
                                    errorSupplemental(cldec.loc,"`%s` has no fields, consider making it an `interface`",
                                                      b.type.toChars());
                        }
                    }
                    // It's something else: e.g. `int` in `class Foo : Bar, int { ... }`
                    else if (b.type != Type.terror)
                    {
                        error(cldec.loc,"`%s`: base type must be `interface`, not `%s`",
                              cldec.toPrettyChars(), b.type.toChars());
                    }
                    cldec.baseclasses.remove(i);
                    continue;
                }

                // Check for duplicate interfaces
                for (size_t j = (cldec.baseClass ? 1 : 0); j < i; j++)
                {
                    BaseClass* b2 = (*cldec.baseclasses)[j];
                    if (b2.sym == tc.sym)
                    {
                        .error(cldec.loc, "%s `%s` inherits from duplicate interface `%s`", cldec.kind, cldec.toPrettyChars, b2.sym.toChars());
                        cldec.baseclasses.remove(i);
                        continue BCLoop;
                    }
                }
                if (tc.sym.isDeprecated())
                {
                    if (!cldec.isDeprecated())
                    {
                        // Deriving from deprecated class makes this one deprecated too
                        cldec.setDeprecated();
                        tc.checkDeprecated(cldec.loc, sc);
                    }
                }

                b.sym = tc.sym;

                if (tc.sym.baseok < Baseok.done)
                    resolveBase(tc.sym.dsymbolSemantic(null)); // Try to resolve forward reference
                if (tc.sym.baseok < Baseok.done)
                {
                    //printf("\ttry later, forward reference of base %s\n", tc.sym.toChars());
                    if (tc.sym._scope)
                        Module.addDeferredSemantic(tc.sym);
                    cldec.baseok = Baseok.none;
                }
                i++;
            }
            if (cldec.baseok == Baseok.none)
            {
                // Forward referencee of one or more bases, try again later
                //printf("\tL%d semantic('%s') failed due to forward references\n", __LINE__, toChars());
                return deferDsymbolSemantic(sc, cldec, scx);
            }
            cldec.baseok = Baseok.done;

            if (cldec.classKind == ClassKind.objc || (cldec.baseClass && cldec.baseClass.classKind == ClassKind.objc))
                cldec.classKind = ClassKind.objc; // Objective-C classes do not inherit from Object

            // If no base class, and this is not an Object, use Object as base class
            if (!cldec.baseClass && cldec.ident != Id.Object && cldec.object && cldec.classKind == ClassKind.d)
            {
                void badObjectDotD()
                {
                    ObjectNotFound(cldec.loc, cldec.ident);
                }

                if (!cldec.object || cldec.object.errors)
                    badObjectDotD();

                Type t = cldec.object.type;
                t = t.typeSemantic(cldec.loc, sc).toBasetype();
                if (t.ty == Terror)
                    badObjectDotD();
                TypeClass tc = t.isTypeClass();
                assert(tc);

                auto b = new BaseClass(tc);
                cldec.baseclasses.shift(b);

                cldec.baseClass = tc.sym;
                assert(!cldec.baseClass.isInterfaceDeclaration());
                b.sym = cldec.baseClass;
            }
            if (cldec.baseClass)
            {
                if (cldec.baseClass.storage_class & STC.final_)
                    .error(cldec.loc, "%s `%s` cannot inherit from class `%s` because it is `final`", cldec.kind, cldec.toPrettyChars, cldec.baseClass.toChars());

                // Inherit properties from base class
                if (cldec.baseClass.isCOMclass())
                    cldec.com = true;
                if (cldec.baseClass.isCPPclass())
                    cldec.classKind = ClassKind.cpp;
                if (cldec.classKind != cldec.baseClass.classKind)
                    .error(cldec.loc, "%s `%s` with %s linkage cannot inherit from class `%s` with %s linkage", cldec.kind, cldec.toPrettyChars,
                        ClassKindToChars(cldec.classKind), cldec.baseClass.toChars(), ClassKindToChars(cldec.baseClass.classKind));

                if (cldec.baseClass.stack)
                    cldec.stack = true;
                cldec.enclosing = cldec.baseClass.enclosing;
                cldec.storage_class |= cldec.baseClass.storage_class & STC.TYPECTOR;
            }

            cldec.interfaces = cldec.baseclasses.tdata()[(cldec.baseClass ? 1 : 0) .. cldec.baseclasses.length];
            foreach (b; cldec.interfaces)
            {
                // If this is an interface, and it derives from a COM interface,
                // then this is a COM interface too.
                if (b.sym.isCOMinterface())
                    cldec.com = true;
                if (cldec.classKind == ClassKind.cpp && !b.sym.isCPPinterface())
                {
                    .error(cldec.loc, "C++ class `%s` cannot implement D interface `%s`",
                        cldec.toPrettyChars(), b.sym.toPrettyChars());
                }
            }
            interfaceSemantic(cldec);
        }
    Lancestorsdone:
        //printf("\tClassDeclaration.dsymbolSemantic(%s) baseok = %d\n", toChars(), baseok);

        if (!cldec.members) // if opaque declaration
        {
            cldec.semanticRun = PASS.semanticdone;
            return;
        }
        if (!cldec.symtab)
        {
            cldec.symtab = new DsymbolTable();

            /* https://issues.dlang.org/show_bug.cgi?id=12152
             * The semantic analysis of base classes should be finished
             * before the members semantic analysis of this class, in order to determine
             * vtbl in this class. However if a base class refers the member of this class,
             * it can be resolved as a normal forward reference.
             * Call addMember() and setScope() to make this class members visible from the base classes.
             */
            cldec.members.foreachDsymbol( s => s.addMember(sc, cldec) );

            auto sc2 = cldec.newScope(sc);

            /* Set scope so if there are forward references, we still might be able to
             * resolve individual members like enums.
             */
            cldec.members.foreachDsymbol( s => s.setScope(sc2) );

            sc2.pop();
        }

        for (size_t i = 0; i < cldec.baseclasses.length; i++)
        {
            BaseClass* b = (*cldec.baseclasses)[i];
            Type tb = b.type.toBasetype();
            TypeClass tc = tb.isTypeClass();
            if (tc.sym.semanticRun < PASS.semanticdone)
            {
                // Forward referencee of one or more bases, try again later
                if (tc.sym._scope)
                    Module.addDeferredSemantic(tc.sym);
                //printf("\tL%d semantic('%s') failed due to forward references\n", __LINE__, toChars());
                return deferDsymbolSemantic(sc, cldec, scx);
            }
        }

        if (cldec.baseok == Baseok.done)
        {
            cldec.baseok = Baseok.semanticdone;
            objc.setMetaclass(cldec, sc);

            // initialize vtbl
            if (cldec.baseClass)
            {
                if (cldec.classKind == ClassKind.cpp && cldec.baseClass.vtbl.length == 0)
                {
                    .error(cldec.loc, "%s `%s` C++ base class `%s` needs at least one virtual function", cldec.kind, cldec.toPrettyChars, cldec.baseClass.toChars());
                }

                // Copy vtbl[] from base class
                assert(cldec.vtbl.length == 0);
                cldec.vtbl.setDim(cldec.baseClass.vtbl.length);
                memcpy(cldec.vtbl.tdata(), cldec.baseClass.vtbl.tdata(), (void*).sizeof * cldec.vtbl.length);

                cldec.vthis = cldec.baseClass.vthis;
                cldec.vthis2 = cldec.baseClass.vthis2;
            }
            else
            {
                // No base class, so this is the root of the class hierarchy
                cldec.vtbl.setDim(0);
                if (cldec.vtblOffset())
                    cldec.vtbl.push(cldec); // leave room for classinfo as first member
            }

            /* If this is a nested class, add the hidden 'this'
             * member which is a pointer to the enclosing scope.
             */
            if (cldec.vthis) // if inheriting from nested class
            {
                // Use the base class's 'this' member
                if (cldec.storage_class & STC.static_)
                    .error(cldec.loc, "%s `%s` static class cannot inherit from nested class `%s`", cldec.kind, cldec.toPrettyChars, cldec.baseClass.toChars());
                if (cldec.toParentLocal() != cldec.baseClass.toParentLocal() &&
                    (!cldec.toParentLocal() ||
                     !cldec.baseClass.toParentLocal().getType() ||
                     !cldec.baseClass.toParentLocal().getType().isBaseOf(cldec.toParentLocal().getType(), null)))
                {
                    if (cldec.toParentLocal())
                    {
                        .error(cldec.loc, "%s `%s` is nested within `%s`, but super class `%s` is nested within `%s`", cldec.kind, cldec.toPrettyChars,
                            cldec.toParentLocal().toChars(),
                            cldec.baseClass.toChars(),
                            cldec.baseClass.toParentLocal().toChars());
                    }
                    else
                    {
                        .error(cldec.loc, "%s `%s` is not nested, but super class `%s` is nested within `%s`", cldec.kind, cldec.toPrettyChars,
                            cldec.baseClass.toChars(),
                            cldec.baseClass.toParentLocal().toChars());
                    }
                }
                if (cldec.vthis2)
                {
                    if (cldec.toParent2() != cldec.baseClass.toParent2() &&
                        (!cldec.toParent2() ||
                         !cldec.baseClass.toParent2().getType() ||
                         !cldec.baseClass.toParent2().getType().isBaseOf(cldec.toParent2().getType(), null)))
                    {
                        if (cldec.toParent2() && cldec.toParent2() != cldec.toParentLocal())
                        {
                            .error(cldec.loc, "%s `%s` needs the frame pointer of `%s`, but super class `%s` needs the frame pointer of `%s`", cldec.kind, cldec.toPrettyChars,
                                cldec.toParent2().toChars(),
                                cldec.baseClass.toChars(),
                                cldec.baseClass.toParent2().toChars());
                        }
                        else
                        {
                            .error(cldec.loc, "%s `%s` doesn't need a frame pointer, but super class `%s` needs the frame pointer of `%s`", cldec.kind, cldec.toPrettyChars,
                                cldec.baseClass.toChars(),
                                cldec.baseClass.toParent2().toChars());
                        }
                    }
                }
                else
                    cldec.makeNested2();
            }
            else
                cldec.makeNested();
        }

        auto sc2 = cldec.newScope(sc);

        cldec.members.foreachDsymbol( s => s.importAll(sc2) );

        // Note that members.length can grow due to tuple expansion during semantic()
        cldec.members.foreachDsymbol( s => s.dsymbolSemantic(sc2) );

        if (!cldec.determineFields())
        {
            assert(cldec.type == Type.terror);
            sc2.pop();
            return;
        }
        /* Following special member functions creation needs semantic analysis
         * completion of sub-structs in each field types.
         */
        foreach (v; cldec.fields)
        {
            Type tb = v.type.baseElemOf();
            if (tb.ty != Tstruct)
                continue;
            auto sd = (cast(TypeStruct)tb).sym;
            if (sd.semanticRun >= PASS.semanticdone)
                continue;

            sc2.pop();

            //printf("\tdeferring %s\n", toChars());
            return deferDsymbolSemantic(sc, cldec, scx);
        }

        /* Look for special member functions.
         * They must be in this class, not in a base class.
         */
        // Can be in base class
        cldec.disableNew = cldec.search(Loc.initial, Id.classNew) !is null;

        // Look for the constructor
        cldec.ctor = cldec.searchCtor();

        if (!cldec.ctor && cldec.noDefaultCtor)
        {
            // A class object is always created by constructor, so this check is legitimate.
            foreach (v; cldec.fields)
            {
                if (v.storage_class & STC.nodefaultctor)
                    error(v.loc, "field `%s` must be initialized in constructor", v.toChars());
            }
        }

        // If this class has no constructor, but base class has a default
        // ctor, create a constructor:
        //    this() { }
        if (!cldec.ctor && cldec.baseClass && cldec.baseClass.ctor)
        {
            auto fd = resolveFuncCall(cldec.loc, sc2, cldec.baseClass.ctor, null, cldec.type, ArgumentList(), FuncResolveFlag.quiet);
            if (!fd) // try shared base ctor instead
                fd = resolveFuncCall(cldec.loc, sc2, cldec.baseClass.ctor, null, cldec.type.sharedOf, ArgumentList(), FuncResolveFlag.quiet);
            if (fd && !fd.errors)
            {
                //printf("Creating default this(){} for class %s\n", toChars());
                auto btf = fd.type.toTypeFunction();
                auto tf = new TypeFunction(ParameterList(), null, LINK.d, fd.storage_class);
                tf.mod = btf.mod;
                // Don't copy @safe, ... from the base class constructor and let it be inferred instead
                // This is required if other lowerings add code to the generated constructor which
                // is less strict (e.g. `preview=dtorfields` might introduce a call to a less qualified dtor)

                auto ctor = new CtorDeclaration(cldec.loc, Loc.initial, STC.none, tf);
                ctor.storage_class |= STC.inference | (fd.storage_class & STC.scope_);
                ctor.isGenerated = true;
                ctor.fbody = new CompoundStatement(Loc.initial, new Statements());

                cldec.members.push(ctor);
                ctor.addMember(sc, cldec);
                ctor.dsymbolSemantic(sc2);

                cldec.ctor = ctor;
                cldec.defaultCtor = ctor;
            }
            else
            {
                .error(cldec.loc, "%s `%s` cannot implicitly generate a default constructor when base class `%s` is missing a default constructor", cldec.kind, cldec.toPrettyChars,
                    cldec.baseClass.toPrettyChars());
            }
        }

        buildDtors(cldec, sc2);

        if (cldec.classKind == ClassKind.cpp && cldec.cppDtorVtblIndex != -1)
        {
            // now we've built the aggregate destructor, we'll make it virtual and assign it to the reserved vtable slot
            cldec.dtor.vtblIndex = cldec.cppDtorVtblIndex;
            cldec.vtbl[cldec.cppDtorVtblIndex] = cldec.dtor;

            if (target.cpp.twoDtorInVtable)
            {
                // TODO: create a C++ compatible deleting destructor (call out to `operator delete`)
                //       for the moment, we'll call the non-deleting destructor and leak
                cldec.vtbl[cldec.cppDtorVtblIndex + 1] = cldec.dtor;
            }
        }

        if (auto f = hasIdentityOpAssign(cldec, sc2))
        {
            if (!(f.storage_class & STC.disable))
                .error(f.loc, "%s `%s` identity assignment operator overload is illegal", cldec.kind, cldec.toPrettyChars);
        }

        cldec.inv = buildInv(cldec, sc2);

        cldec.semanticRun = PASS.semanticdone;
        //printf("-ClassDeclaration.dsymbolSemantic(%s), type = %p\n", toChars(), type);

        sc2.pop();

        /* isAbstract() is undecidable in some cases because of circular dependencies.
         * Now that semantic is finished, get a definitive result, and error if it is not the same.
         */
        if (cldec.isabstract != ThreeState.none)    // if evaluated it before completion
        {
            const isabstractsave = cldec.isabstract;
            cldec.isabstract = ThreeState.none;
            cldec.isAbstract();               // recalculate
            if (cldec.isabstract != isabstractsave)
            {
                .error(cldec.loc, "%s `%s` cannot infer `abstract` attribute due to circular dependencies", cldec.kind, cldec.toPrettyChars);
            }
        }

        if (cldec.type.ty == Tclass && (cast(TypeClass)cldec.type).sym != cldec)
        {
            // https://issues.dlang.org/show_bug.cgi?id=17492
            ClassDeclaration cd = (cast(TypeClass)cldec.type).sym;
            version (none)
            {
                printf("this = %p %s\n", cldec, cldec.toPrettyChars());
                printf("type = %d sym = %p, %s\n", cldec.type.ty, cd, cd.toPrettyChars());
            }
            .error(cldec.loc, "%s `%s` already exists at %s. Perhaps in another function with the same name?", cldec.kind, cldec.toPrettyChars, cd.loc.toChars());
        }

        if (global.errors != errors || (cldec.baseClass && cldec.baseClass.errors))
        {
            // The type is no good, but we should keep the
            // the type so that we have more accurate error messages
            // See: https://issues.dlang.org/show_bug.cgi?id=23552
            cldec.errors = true;
            if (cldec.deferred)
                cldec.deferred.errors = true;
        }

        // Verify fields of a synchronized class are not public
        if (cldec.storage_class & STC.synchronized_)
        {
            foreach (vd; cldec.fields)
            {
                if (!vd.isThisDeclaration() &&
                    vd.visible() >= Visibility(Visibility.Kind.public_))
                {
                    .error(vd.loc, "%s `%s` Field members of a `synchronized` class cannot be `%s`", vd.kind, vd.toPrettyChars,
                        visibilityToChars(vd.visible().kind));
                }
            }
        }

        if (cldec.deferred && !global.gag)
        {
            cldec.deferred.semantic2(sc);
            cldec.deferred.semantic3(sc);
        }
        //printf("-ClassDeclaration.dsymbolSemantic(%s), type = %p, sizeok = %d, this = %p\n", toChars(), type, sizeok, this);

        version (none)
        {
            // @@@DEPRECATED_2.110@@@ https://dlang.org/deprecate.html#scope%20as%20a%20type%20constraint
            // Deprecated in 2.100
            // Make an error in 2.110
            // Don't forget to remove code at https://github.com/dlang/dmd/blob/b2f8274ba76358607fc3297a1e9f361480f9bcf9/src/dmd/dsymbolsem.d#L1032-L1036
            if (cldec.storage_class & STC.scope_)
                deprecation(cldec.loc, "`scope` as a type constraint is deprecated.  Use `scope` at the usage site.");
        }
    }

    override void visit(InterfaceDeclaration idec)
    {
        /// Returns: `true` is this is an anonymous Objective-C metaclass
        static bool isAnonymousMetaclass(InterfaceDeclaration idec)
        {
            return idec.classKind == ClassKind.objc &&
                idec.objc.isMeta &&
                idec.isAnonymous;
        }

        //printf("InterfaceDeclaration.dsymbolSemantic(%s), type = %p\n", toChars(), type);
        if (idec.semanticRun >= PASS.semanticdone)
            return;
        const errors = global.errors;

        //printf("+InterfaceDeclaration.dsymbolSemantic(%s), type = %p\n", toChars(), type);

        Scope* scx = null;
        if (idec._scope)
        {
            sc = idec._scope;
            scx = idec._scope; // save so we don't make redundant copies
            idec._scope = null;
        }

        if (!idec.parent)
        {
            assert(sc.parent && sc.func);
            idec.parent = sc.parent;
        }
        // Objective-C metaclasses are anonymous
        assert(idec.parent && !idec.isAnonymous || isAnonymousMetaclass(idec));

        if (idec.errors)
            idec.type = Type.terror;
        idec.type = idec.type.typeSemantic(idec.loc, sc);
        if (idec.type.ty == Tclass && (cast(TypeClass)idec.type).sym != idec)
        {
            auto ti = (cast(TypeClass)idec.type).sym.isInstantiated();
            if (ti && isError(ti))
                (cast(TypeClass)idec.type).sym = idec;
        }

        // Ungag errors when not speculative
        Ungag ungag = idec.ungagSpeculative();

        if (idec.semanticRun == PASS.initial)
        {
            idec.visibility = sc.visibility;

            idec.storage_class |= sc.stc;
            idec.userAttribDecl = sc.userAttribDecl;
        }
        else if (idec.symtab)
        {
            if (idec.sizeok == Sizeok.done || !scx)
            {
                idec.semanticRun = PASS.semanticdone;
                return;
            }
        }
        idec.semanticRun = PASS.semantic;

        if (idec.baseok < Baseok.done)
        {
            T resolveBase(T)(lazy T exp)
            {
                if (!scx)
                {
                    scx = sc.copy();
                    scx.setNoFree();
                }
                static if (!is(T == void))
                {
                    idec._scope = scx;
                    auto r = exp();
                    idec._scope = null;
                    return r;
                }
                else
                {
                    idec._scope = scx;
                    exp();
                    idec._scope = null;
                }
            }

            idec.baseok = Baseok.start;

            // Expand any tuples in baseclasses[]
            for (size_t i = 0; i < idec.baseclasses.length;)
            {
                auto b = (*idec.baseclasses)[i];
                b.type = resolveBase(b.type.typeSemantic(idec.loc, sc));

                Type tb = b.type.toBasetype();
                if (auto tup = tb.isTypeTuple())
                {
                    idec.baseclasses.remove(i);
                    size_t dim = Parameter.dim(tup.arguments);
                    for (size_t j = 0; j < dim; j++)
                    {
                        Parameter arg = Parameter.getNth(tup.arguments, j);
                        b = new BaseClass(arg.type);
                        idec.baseclasses.insert(i + j, b);
                    }
                }
                else
                    i++;
            }

            if (idec.baseok >= Baseok.done)
            {
                //printf("%s already semantic analyzed, semanticRun = %d\n", toChars(), semanticRun);
                if (idec.semanticRun >= PASS.semanticdone)
                    return;
                goto Lancestorsdone;
            }

            if (!idec.baseclasses.length && sc.linkage == LINK.cpp)
                idec.classKind = ClassKind.cpp;
            idec.cppnamespace = sc.namespace;
            checkGNUABITag(idec, sc.linkage);
            checkMustUseReserved(idec);

            if (sc.linkage == LINK.objc)
                objc.setObjc(idec);

            // Check for errors, handle forward references
            BCLoop:
            for (size_t i = 0; i < idec.baseclasses.length;)
            {
                BaseClass* b = (*idec.baseclasses)[i];
                Type tb = b.type.toBasetype();
                TypeClass tc = (tb.ty == Tclass) ? cast(TypeClass)tb : null;
                if (!tc || !tc.sym.isInterfaceDeclaration())
                {
                    if (b.type != Type.terror)
                        .error(idec.loc, "%s `%s` base type must be `interface`, not `%s`", idec.kind, idec.toPrettyChars, b.type.toChars());
                    idec.baseclasses.remove(i);
                    continue;
                }

                // Check for duplicate interfaces
                for (size_t j = 0; j < i; j++)
                {
                    BaseClass* b2 = (*idec.baseclasses)[j];
                    if (b2.sym == tc.sym)
                    {
                        .error(idec.loc, "%s `%s` inherits from duplicate interface `%s`", idec.kind, idec.toPrettyChars, b2.sym.toChars());
                        idec.baseclasses.remove(i);
                        continue BCLoop;
                    }
                }
                if (tc.sym == idec || idec.isBaseOf2(tc.sym))
                {
                    .error(idec.loc, "%s `%s` circular inheritance of interface", idec.kind, idec.toPrettyChars);
                    idec.baseclasses.remove(i);
                    continue;
                }
                if (tc.sym.isDeprecated())
                {
                    if (!idec.isDeprecated())
                    {
                        // Deriving from deprecated interface makes this one deprecated too
                        idec.setDeprecated();
                        tc.checkDeprecated(idec.loc, sc);
                    }
                }

                b.sym = tc.sym;

                if (tc.sym.baseok < Baseok.done)
                    resolveBase(tc.sym.dsymbolSemantic(null)); // Try to resolve forward reference
                if (tc.sym.baseok < Baseok.done)
                {
                    //printf("\ttry later, forward reference of base %s\n", tc.sym.toChars());
                    if (tc.sym._scope)
                        Module.addDeferredSemantic(tc.sym);
                    idec.baseok = Baseok.none;
                }
                i++;
            }
            if (idec.baseok == Baseok.none)
            {
                // Forward referencee of one or more bases, try again later
                return deferDsymbolSemantic(sc, idec, scx);
            }
            idec.baseok = Baseok.done;

            idec.interfaces = idec.baseclasses.tdata()[0 .. idec.baseclasses.length];
            foreach (b; idec.interfaces)
            {
                // If this is an interface, and it derives from a COM interface,
                // then this is a COM interface too.
                if (b.sym.isCOMinterface())
                    idec.com = true;
                if (b.sym.isCPPinterface())
                    idec.classKind = ClassKind.cpp;
            }

            interfaceSemantic(idec);
        }
    Lancestorsdone:

        if (!idec.members) // if opaque declaration
        {
            idec.semanticRun = PASS.semanticdone;
            return;
        }
        if (!idec.symtab)
            idec.symtab = new DsymbolTable();

        for (size_t i = 0; i < idec.baseclasses.length; i++)
        {
            BaseClass* b = (*idec.baseclasses)[i];
            Type tb = b.type.toBasetype();
            TypeClass tc = tb.isTypeClass();
            if (tc.sym.semanticRun < PASS.semanticdone)
            {
                // Forward referencee of one or more bases, try again later
                if (tc.sym._scope)
                    Module.addDeferredSemantic(tc.sym);
                return deferDsymbolSemantic(sc, idec, scx);
            }
        }

        if (idec.baseok == Baseok.done)
        {
            idec.baseok = Baseok.semanticdone;
            objc.setMetaclass(idec, sc);

            // initialize vtbl
            if (idec.vtblOffset())
                idec.vtbl.push(idec); // leave room at vtbl[0] for classinfo

            // Cat together the vtbl[]'s from base interfaces
            foreach (i, b; idec.interfaces)
            {
                // Skip if b has already appeared
                for (size_t k = 0; k < i; k++)
                {
                    if (b == idec.interfaces[k])
                        goto Lcontinue;
                }

                // Copy vtbl[] from base class
                if (b.sym.vtblOffset())
                {
                    size_t d = b.sym.vtbl.length;
                    if (d > 1)
                    {
                        idec.vtbl.pushSlice(b.sym.vtbl[1 .. d]);
                    }
                }
                else
                {
                    idec.vtbl.append(&b.sym.vtbl);
                }

            Lcontinue:
            }
        }

        idec.members.foreachDsymbol( s => s.addMember(sc, idec) );

        auto sc2 = idec.newScope(sc);

        /* Set scope so if there are forward references, we still might be able to
         * resolve individual members like enums.
         */
        idec.members.foreachDsymbol( s => s.setScope(sc2) );

        idec.members.foreachDsymbol( s => s.importAll(sc2) );

        idec.members.foreachDsymbol( s => s.dsymbolSemantic(sc2) );

        idec.semanticRun = PASS.semanticdone;
        //printf("-InterfaceDeclaration.dsymbolSemantic(%s), type = %p\n", toChars(), type);

        sc2.pop();

        if (global.errors != errors)
        {
            // The type is no good.
            idec.type = Type.terror;
        }

        version (none)
        {
            if (type.ty == Tclass && (cast(TypeClass)idec.type).sym != idec)
            {
                printf("this = %p %s\n", idec, idec.toChars());
                printf("type = %d sym = %p\n", idec.type.ty, (cast(TypeClass)idec.type).sym);
            }
        }
        assert(idec.type.ty != Tclass || (cast(TypeClass)idec.type).sym == idec);

        version (none)
        {
            // @@@DEPRECATED_2.120@@@ https://dlang.org/deprecate.html#scope%20as%20a%20type%20constraint
            // Deprecated in 2.087
            // Made an error in 2.100, but removal depends on `scope class` being removed too
            // Don't forget to remove code at https://github.com/dlang/dmd/blob/b2f8274ba76358607fc3297a1e9f361480f9bcf9/src/dmd/dsymbolsem.d#L1032-L1036
            if (idec.storage_class & STC.scope_)
                error(idec.loc, "`scope` as a type constraint is obsolete.  Use `scope` at the usage site.");
        }
    }
}

/*
Adds dsym as a member of scope sds.

Params:
    dsym = dsymbol to inserted
    sc = scope where the dsymbol is declared
    sds = ScopeDsymbol where dsym is inserted
*/
void addMember(Dsymbol dsym, Scope* sc, ScopeDsymbol sds)
{
    auto addMemberVisitor = new AddMemberVisitor(sc, sds);
    dsym.accept(addMemberVisitor);
}

private void attribAddMember(AttribDeclaration atb, Scope* sc, ScopeDsymbol sds)
{
    Dsymbols* d = atb.include(sc);
    if (d)
    {
        Scope* sc2 = atb.newScope(sc);
        d.foreachDsymbol( s => s.addMember(sc2, sds) );
        if (sc2 != sc)
            sc2.pop();
    }
}

private extern(C++) class AddMemberVisitor : Visitor
{
    alias visit = Visitor.visit;

    Scope* sc;
    ScopeDsymbol sds;

    this(Scope* sc, ScopeDsymbol sds) @safe
    {
        this.sc = sc;
        this.sds = sds;
    }

    override void visit(Dsymbol dsym)
    {
        //printf("Dsymbol::addMember('%s')\n", toChars());
        //printf("Dsymbol::addMember(this = %p, '%s' scopesym = '%s')\n", this, toChars(), sds.toChars());
        //printf("Dsymbol::addMember(this = %p, '%s' sds = %p, sds.symtab = %p)\n", this, toChars(), sds, sds.symtab);
        dsym.parent = sds;
        if (dsym.isAnonymous()) // no name, so can't add it to symbol table
            return;

        if (!sds.symtabInsert(dsym)) // if name is already defined
        {
            if (dsym.isAliasDeclaration() && !dsym._scope)
                dsym.setScope(sc);
            Dsymbol s2 = sds.symtabLookup(dsym, dsym.ident);
            /* https://issues.dlang.org/show_bug.cgi?id=17434
             *
             * If we are trying to add an import to the symbol table
             * that has already been introduced, then keep the one with
             * larger visibility. This is fine for imports because if
             * we have multiple imports of the same file, if a single one
             * is public then the symbol is reachable.
             */
            if (auto i1 = dsym.isImport())
            {
                if (auto i2 = s2.isImport())
                {
                    if (sc.explicitVisibility && sc.visibility > i2.visibility)
                        sds.symtab.update(dsym);
                }
            }

            // If using C tag/prototype/forward declaration rules
<<<<<<< HEAD
            if (sc.inCfile && !dsym.isImport())
=======
            if (sc && sc.flags & SCOPE.Cfile && !dsym.isImport())
            // When merging master, replace with: if (sc && sc.inCfile && !dsym.isImport())
>>>>>>> 3945e816
            {
                if (handleTagSymbols(*sc, dsym, s2, sds))
                    return;
                if (handleSymbolRedeclarations(*sc, dsym, s2, sds))
                    return;

                sds.multiplyDefined(Loc.initial, dsym, s2);  // ImportC doesn't allow overloading
                dsym.errors = true;
                return;
            }

            if (!s2.overloadInsert(dsym))
            {
                sds.multiplyDefined(Loc.initial, dsym, s2);
                dsym.errors = true;
            }
        }
        if (sds.isAggregateDeclaration() || sds.isEnumDeclaration())
        {
            if (dsym.ident == Id.__sizeof ||
                !(sc && sc.inCfile) && (dsym.ident == Id.__xalignof || dsym.ident == Id._mangleof))
            {
                .error(dsym.loc, "%s `%s` `.%s` property cannot be redefined", dsym.kind, dsym.toPrettyChars, dsym.ident.toChars());
                dsym.errors = true;
            }
        }
    }


    override void visit(StaticAssert _)
    {
        // we didn't add anything
    }

    /*****************************
     * Add import to sd's symbol table.
     */
    override void visit(Import imp)
    {
        //printf("Import.addMember(this=%s, sds=%s, sc=%p)\n", imp.toChars(), sds.toChars(), sc);
        if (imp.names.length == 0)
            return visit(cast(Dsymbol)imp);
        if (imp.aliasId)
            visit(cast(Dsymbol)imp);

        /* Instead of adding the import to sds's symbol table,
         * add each of the alias=name pairs
         */
        for (size_t i = 0; i < imp.names.length; i++)
        {
            Identifier name = imp.names[i];
            Identifier _alias = imp.aliases[i];
            if (!_alias)
                _alias = name;
            auto tname = new TypeIdentifier(imp.loc, name);
            auto ad = new AliasDeclaration(imp.loc, _alias, tname);
            ad._import = imp;
            addMember(ad, sc, sds);
            imp.aliasdecls.push(ad);
        }
    }

    override void visit(AttribDeclaration atb)
    {
       attribAddMember(atb, sc, sds);
    }

    override void visit(StorageClassDeclaration stcd)
    {
        Dsymbols* d = stcd.include(sc);
        if (d)
        {
            Scope* sc2 = stcd.newScope(sc);

            d.foreachDsymbol( (s)
            {
                //printf("\taddMember %s to %s\n", s.toChars(), sds.toChars());
                // STC.local needs to be attached before the member is added to the scope (because it influences the parent symbol)
                if (auto decl = s.isDeclaration())
                {
                    decl.storage_class |= stcd.stc & STC.local;
                    if (auto sdecl = s.isStorageClassDeclaration()) // TODO: why is this not enough to deal with the nested case?
                    {
                        sdecl.stc |= stcd.stc & STC.local;
                    }
                }
                s.addMember(sc2, sds);
            });

            if (sc2 != sc)
                sc2.pop();
        }
    }

    override void visit(VisibilityDeclaration visd)
    {
        if (visd.pkg_identifiers)
        {
            Dsymbol tmp;
            Package.resolve(visd.pkg_identifiers, &tmp, null);
            visd.visibility.pkg = tmp ? tmp.isPackage() : null;
            visd.pkg_identifiers = null;
        }
        if (visd.visibility.kind == Visibility.Kind.package_ && visd.visibility.pkg && sc._module)
        {
            Module m = sc._module;

            // https://issues.dlang.org/show_bug.cgi?id=17441
            // While isAncestorPackageOf does an equality check, the fix for the issue adds a check to see if
            // each package's .isModule() properites are equal.
            //
            // Properties generated from `package(foo)` i.e. visibility.pkg have .isModule() == null.
            // This breaks package declarations of the package in question if they are declared in
            // the same package.d file, which _do_ have a module associated with them, and hence a non-null
            // isModule()
            if (!m.isPackage() || !visd.visibility.pkg.ident.equals(m.isPackage().ident))
            {
                Package pkg = m.parent ? m.parent.isPackage() : null;
                if (!pkg || !visd.visibility.pkg.isAncestorPackageOf(pkg))
                    .error(visd.loc, "%s `%s` does not bind to one of ancestor packages of module `%s`", visd.kind(), visd.toPrettyChars(false), m.toPrettyChars(true));
            }
        }
        attribAddMember(visd, sc, sds);
    }

    override void visit(StaticIfDeclaration sid)
    {
        //printf("StaticIfDeclaration::addMember() '%s'\n", sid.toChars());
        /* This is deferred until the condition evaluated later (by the include() call),
         * so that expressions in the condition can refer to declarations
         * in the same scope, such as:
         *
         * template Foo(int i)
         * {
         *     const int j = i + 1;
         *     static if (j == 3)
         *         const int k;
         * }
         */
        sid.scopesym = sds;
    }


    override void visit(StaticForeachDeclaration sfd)
    {
        // used only for caching the enclosing symbol
        sfd.scopesym = sds;
    }

    /***************************************
     * Lazily initializes the scope to forward to.
     */
    override void visit(ForwardingAttribDeclaration fad)
    {
        fad.sym.parent = sds;
        sds = fad.sym;
        attribAddMember(fad, sc, fad.sym);
    }

    override void visit(MixinDeclaration md)
    {
        //printf("MixinDeclaration::addMember(sc = %p, sds = %p, memnum = %d)\n", sc, sds, md.memnum);
        md.scopesym = sds;
    }

    override void visit(DebugSymbol ds)
    {
        //printf("DebugSymbol::addMember('%s') %s\n", sds.toChars(), ds.toChars());
        Module m = sds.isModule();
        // Do not add the member to the symbol table,
        // just make sure subsequent debug declarations work.
        if (!m)
        {
            .error(ds.loc, "%s `%s` declaration must be at module level", ds.kind, ds.toPrettyChars);
            ds.errors = true;
        }
        else
        {
            if (m.debugidsNot && findCondition(*m.debugidsNot, ds.ident))
            {
                .error(ds.loc, "%s `%s` defined after use", ds.kind, ds.toPrettyChars);
                ds.errors = true;
            }
            if (!m.debugids)
                m.debugids = new Identifiers();
            m.debugids.push(ds.ident);
        }
    }

    override void visit(VersionSymbol vs)
    {
        //printf("VersionSymbol::addMember('%s') %s\n", sds.toChars(), vs.toChars());
        Module m = sds.isModule();
        // Do not add the member to the symbol table,
        // just make sure subsequent debug declarations work.
        VersionCondition.checkReserved(vs.loc, vs.ident.toString());
        if (!m)
        {
            .error(vs.loc, "%s `%s` declaration must be at module level", vs.kind, vs.toPrettyChars);
            vs.errors = true;
        }
        else
        {
            if (m.versionidsNot && findCondition(*m.versionidsNot, vs.ident))
            {
                .error(vs.loc, "%s `%s` defined after use", vs.kind, vs.toPrettyChars);
                vs.errors = true;
            }
            if (!m.versionids)
                m.versionids = new Identifiers();
            m.versionids.push(vs.ident);
        }

    }

    override void visit(Nspace ns)
    {
        visit(cast(Dsymbol)ns);

        if (ns.members)
        {
            if (!ns.symtab)
                ns.symtab = new DsymbolTable();
            // The namespace becomes 'imported' into the enclosing scope
            for (Scope* sce = sc; 1; sce = sce.enclosing)
            {
                ScopeDsymbol sds2 = sce.scopesym;
                if (sds2)
                {
                    sds2.importScope(ns, Visibility(Visibility.Kind.public_));
                    break;
                }
            }
            assert(sc);
            sc = sc.push(ns);
            sc.linkage = LINK.cpp; // namespaces default to C++ linkage
            sc.parent = ns;
            ns.members.foreachDsymbol(s => s.addMember(sc, ns));
            sc.pop();
        }
    }

    override void visit(EnumDeclaration ed)
    {
        version (none)
        {
            printf("EnumDeclaration::addMember() %s\n", ed.toChars());
            for (size_t i = 0; i < ed.members.length; i++)
            {
                EnumMember em = (*ed.members)[i].isEnumMember();
                printf("    member %s\n", em.toChars());
            }
        }
        if (!ed.isAnonymous())
        {
            visit(cast(Dsymbol)ed);
        }

        addEnumMembersToSymtab(ed, sc, sds);
    }
}

/*******************************************
 * Add members of EnumDeclaration to the symbol table(s).
 * Params:
 *      ed = EnumDeclaration
 *      sc = context of `ed`
 *      sds = symbol table that `ed` resides in
 */
void addEnumMembersToSymtab(EnumDeclaration ed, Scope* sc, ScopeDsymbol sds)
{
    const bool isCEnum = sc.inCfile; // it's an ImportC enum
    //printf("addEnumMembersToSymtab(ed: %s added: %d Cfile: %d)\n", ed.toChars(), ed.added, isCEnum);
    if (ed.added)
        return;
    ed.added = true;

    if (!ed.members)
        return;

    const bool isAnon = ed.isAnonymous();

    if ((isCEnum || isAnon) && !sds.symtab)
        sds.symtab = new DsymbolTable();

    if ((isCEnum || !isAnon) && !ed.symtab)
        ed.symtab = new DsymbolTable();

    ed.members.foreachDsymbol( (s)
    {
        if (EnumMember em = s.isEnumMember())
        {
            //printf("adding EnumMember %s to %s %d\n", em.toChars(), ed.toChars(), isCEnum);
            em.ed = ed;
            if (isCEnum)
            {
                /* C doesn't add the enum member to the symbol table of the enum tag, it adds
                 * it to the symbol table that the tag is in. This is in contrast to D, where enum
                 * members become members of the enum tag. To accommodate this, we add
                 * the enum members to both symbol tables.
                 */
                em.addMember(sc, ed);   // add em to ed's symbol table
                if (em.errors)
                    return;
                em.addMember(sc, sds);  // add em to symbol table that ed is in
                em.parent = ed; // restore it after previous addMember() changed it
            }
            else
            {
                em.addMember(sc, isAnon ? sds : ed);
            }
        }
    });
}

/******************************************************
 * Verifies if the given Identifier is a DRuntime hook. It uses the hooks
 * defined in `id.d`.
 *
 * Params:
 *  id = Identifier to verify
 * Returns:
 *  true if `id` is a DRuntime hook
 *  false otherwise
 */
private bool isDRuntimeHook(Identifier id)
{
    return id == Id._d_HookTraceImpl ||
        id == Id._d_newclassT || id == Id._d_newclassTTrace ||
        id == Id._d_arraycatnTX || id == Id._d_arraycatnTXTrace ||
        id == Id._d_newThrowable || id == Id._d_delThrowable ||
        id == Id._d_arrayassign_l || id == Id._d_arrayassign_r ||
        id == Id._d_arraysetassign || id == Id._d_arraysetctor ||
        id == Id._d_arrayctor ||
        id == Id._d_arraysetlengthTImpl || id == Id._d_arraysetlengthT ||
        id == Id._d_arraysetlengthTTrace ||
        id == Id._d_arrayappendT || id == Id._d_arrayappendTTrace ||
        id == Id._d_arrayappendcTX;
}

void templateInstanceSemantic(TemplateInstance tempinst, Scope* sc, ArgumentList argumentList)
{
    //printf("[%s] TemplateInstance.dsymbolSemantic('%s', this=%p, gag = %d, sc = %p)\n", tempinst.loc.toChars(), tempinst.toChars(), tempinst, global.gag, sc);
    version (none)
    {
        for (Dsymbol s = tempinst; s; s = s.parent)
        {
            printf("\t%s\n", s.toChars());
        }
        printf("Scope\n");
        for (Scope* scx = sc; scx; scx = scx.enclosing)
        {
            printf("\t%s parent %s\n", scx._module ? scx._module.toChars() : "null", scx.parent ? scx.parent.toChars() : "null");
        }
    }

    static if (LOG)
    {
        printf("\n+TemplateInstance.dsymbolSemantic('%s', this=%p)\n", tempinst.toChars(), tempinst);
    }
    if (tempinst.inst) // if semantic() was already run
    {
        static if (LOG)
        {
            printf("-TemplateInstance.dsymbolSemantic('%s', this=%p) already run\n",
                   tempinst.inst.toChars(), tempinst.inst);
        }
        return;
    }
    if (tempinst.semanticRun != PASS.initial)
    {
        static if (LOG)
        {
            printf("Recursive template expansion\n");
        }
        auto ungag = Ungag(global.gag);
        if (!tempinst.gagged)
            global.gag = 0;
        .error(tempinst.loc, "%s `%s` recursive template expansion", tempinst.kind, tempinst.toPrettyChars);
        if (tempinst.gagged)
            tempinst.semanticRun = PASS.initial;
        else
            tempinst.inst = tempinst;
        tempinst.errors = true;
        return;
    }

    // Get the enclosing template instance from the scope tinst
    tempinst.tinst = sc.tinst;

    // Get the instantiating module from the scope minst
    tempinst.minst = sc.minst;
    // https://issues.dlang.org/show_bug.cgi?id=10920
    // If the enclosing function is non-root symbol,
    // this instance should be speculative.
    if (!tempinst.tinst && sc.func && sc.func.inNonRoot())
    {
        tempinst.minst = null;
    }

    tempinst.gagged = (global.gag > 0);

    tempinst.semanticRun = PASS.semantic;

    static if (LOG)
    {
        printf("\tdo semantic\n");
    }
    /* Find template declaration first,
     * then run semantic on each argument (place results in tiargs[]),
     * last find most specialized template from overload list/set.
     */
    if (!tempinst.findTempDecl(sc, null) || !tempinst.semanticTiargs(sc) || !tempinst.findBestMatch(sc, argumentList))
    {
    Lerror:
        if (tempinst.gagged)
        {
            // https://issues.dlang.org/show_bug.cgi?id=13220
            // Roll back status for later semantic re-running
            tempinst.semanticRun = PASS.initial;
        }
        else
            tempinst.inst = tempinst;
        tempinst.errors = true;
        return;
    }
    TemplateDeclaration tempdecl = tempinst.tempdecl.isTemplateDeclaration();
    assert(tempdecl);

    if (global.params.v.templates)
        TemplateStats.incInstance(tempdecl, tempinst, global.params.v.templatesListInstances);

    tempdecl.checkDeprecated(tempinst.loc, sc);

    // If tempdecl is a mixin, disallow it
    if (tempdecl.ismixin)
    {
        .error(tempinst.loc, "%s `%s` mixin templates are not regular templates", tempinst.kind, tempinst.toPrettyChars);
        goto Lerror;
    }

    tempinst.hasNestedArgs(tempinst.tiargs, tempdecl.isstatic);
    if (tempinst.errors)
        goto Lerror;

    // Copy the tempdecl namespace (not the scope one)
    tempinst.cppnamespace = tempdecl.cppnamespace;
    if (tempinst.cppnamespace)
        tempinst.cppnamespace.dsymbolSemantic(sc);

    /* Greatly simplified semantic processing for AliasSeq templates
     */
    if (tempdecl.isTrivialAliasSeq)
    {
        tempinst.inst = tempinst;
        return aliasSeqInstanceSemantic(tempinst, sc, tempdecl);
    }

    /* Greatly simplified semantic processing for Alias templates
     */
    else if (tempdecl.isTrivialAlias)
    {
        tempinst.inst = tempinst;
        return aliasInstanceSemantic(tempinst, sc, tempdecl);
    }


    /* See if there is an existing TemplateInstantiation that already
     * implements the typeargs. If so, just refer to that one instead.
     */
    tempinst.inst = tempdecl.findExistingInstance(tempinst, argumentList);
    TemplateInstance errinst = null;
    if (!tempinst.inst)
    {
        // So, we need to implement 'this' instance.
    }
    else if (tempinst.inst.gagged && !tempinst.gagged && tempinst.inst.errors)
    {
        // If the first instantiation had failed, re-run semantic,
        // so that error messages are shown.
        errinst = tempinst.inst;
    }
    else
    {
        // It's a match
        tempinst.parent = tempinst.inst.parent;
        tempinst.errors = tempinst.inst.errors;

        // If both this and the previous instantiation were gagged,
        // use the number of errors that happened last time.
        global.errors += tempinst.errors;
        global.gaggedErrors += tempinst.errors;

        // If the first instantiation was gagged, but this is not:
        if (tempinst.inst.gagged)
        {
            // It had succeeded, mark it is a non-gagged instantiation,
            // and reuse it.
            tempinst.inst.gagged = tempinst.gagged;
        }

        tempinst.tnext = tempinst.inst.tnext;
        tempinst.inst.tnext = tempinst;

        /* A module can have explicit template instance and its alias
         * in module scope (e,g, `alias Base64 = Base64Impl!('+', '/');`).
         * If the first instantiation 'inst' had happened in non-root module,
         * compiler can assume that its instantiated code would be included
         * in the separately compiled obj/lib file (e.g. phobos.lib).
         *
         * However, if 'this' second instantiation happened in root module,
         * compiler might need to invoke its codegen
         * (https://issues.dlang.org/show_bug.cgi?id=2500 & https://issues.dlang.org/show_bug.cgi?id=2644).
         * But whole import graph is not determined until all semantic pass finished,
         * so 'inst' should conservatively finish the semantic3 pass for the codegen.
         */
        if (tempinst.minst && tempinst.minst.isRoot() && !(tempinst.inst.minst && tempinst.inst.minst.isRoot()))
        {
            /* Swap the position of 'inst' and 'this' in the instantiation graph.
             * Then, the primary instance `inst` will be changed to a root instance,
             * along with all members of `inst` having their scopes updated.
             *
             * Before:
             *  non-root -> A!() -> B!()[inst] -> C!() { members[non-root] }
             *                      |
             *  root     -> D!() -> B!()[this]
             *
             * After:
             *  non-root -> A!() -> B!()[this]
             *                      |
             *  root     -> D!() -> B!()[inst] -> C!() { members[root] }
             */
            Module mi = tempinst.minst;
            TemplateInstance ti = tempinst.tinst;
            tempinst.minst = tempinst.inst.minst;
            tempinst.tinst = tempinst.inst.tinst;
            tempinst.inst.minst = mi;
            tempinst.inst.tinst = ti;

            /* https://issues.dlang.org/show_bug.cgi?id=21299
               `minst` has been updated on the primary instance `inst` so it is
               now coming from a root module, however all Dsymbol `inst.members`
               of the instance still have their `_scope.minst` pointing at the
               original non-root module. We must now propagate `minst` to all
               members so that forward referenced dependencies that get
               instantiated will also be appended to the root module, otherwise
               there will be undefined references at link-time.  */
            extern (C++) final class InstMemberWalker : Visitor
            {
                alias visit = Visitor.visit;
                TemplateInstance inst;

                extern (D) this(TemplateInstance inst) scope @safe
                {
                    this.inst = inst;
                }

                override void visit(Dsymbol d)
                {
                    if (d._scope)
                        d._scope.minst = inst.minst;
                }

                override void visit(ScopeDsymbol sds)
                {
                    sds.members.foreachDsymbol( s => s.accept(this) );
                    visit(cast(Dsymbol)sds);
                }

                override void visit(StructDeclaration sd)
                {
                    // need to visit auto-generated methods as well
                    if (sd.xeq) visit(sd.xeq);
                    if (sd.xcmp) visit(sd.xcmp);
                    if (sd.xhash) visit(sd.xhash);
                    visit(cast(ScopeDsymbol)sd);
                }

                override void visit(AttribDeclaration ad)
                {
                    ad.include(null).foreachDsymbol( s => s.accept(this) );
                    visit(cast(Dsymbol)ad);
                }

                override void visit(ConditionalDeclaration cd)
                {
                    if (cd.condition.inc)
                        visit(cast(AttribDeclaration)cd);
                    else
                        visit(cast(Dsymbol)cd);
                }
            }
            scope v = new InstMemberWalker(tempinst.inst);
            tempinst.inst.accept(v);

            if (!global.params.allInst &&
                tempinst.minst) // if inst was not speculative...
            {
                assert(!tempinst.minst.isRoot()); // ... it was previously appended to a non-root module
                // Append again to the root module members[], so that the instance will
                // get codegen chances (depending on `tempinst.inst.needsCodegen()`).
                tempinst.inst.appendToModuleMember();
            }

            assert(tempinst.inst.memberOf && tempinst.inst.memberOf.isRoot(), "no codegen chances");
        }

        // modules imported by an existing instance should be added to the module
        // that instantiates the instance.
        if (tempinst.minst)
            foreach(imp; tempinst.inst.importedModules)
                if (!tempinst.minst.aimports.contains(imp))
                    tempinst.minst.aimports.push(imp);

        static if (LOG)
        {
            printf("\tit's a match with instance %p, %d\n", tempinst.inst, tempinst.inst.semanticRun);
        }
        return;
    }
    static if (LOG)
    {
        printf("\timplement template instance %s '%s'\n", tempdecl.parent.toChars(), tempinst.toChars());
        printf("\ttempdecl %s\n", tempdecl.toChars());
    }
    const errorsave = global.errors;

    tempinst.inst = tempinst;
    tempinst.parent = tempinst.enclosing ? tempinst.enclosing : tempdecl.parent;
    //printf("parent = '%s'\n", parent.kind());

    if (global.params.v.templates)
        TemplateStats.incUnique(tempdecl, tempinst);

    TemplateInstance tempdecl_instance_idx = tempdecl.addInstance(tempinst);

    //getIdent();

    // Store the place we added it to in target_symbol_list(_idx) so we can
    // remove it later if we encounter an error.
    Dsymbols* target_symbol_list = tempinst.appendToModuleMember();
    size_t target_symbol_list_idx = target_symbol_list ? target_symbol_list.length - 1 : 0;

    // Copy the syntax trees from the TemplateDeclaration
    tempinst.members = Dsymbol.arraySyntaxCopy(tempdecl.members);

    // resolve TemplateThisParameter
    for (size_t i = 0; i < tempdecl.parameters.length; i++)
    {
        if ((*tempdecl.parameters)[i].isTemplateThisParameter() is null)
            continue;
        Type t = isType((*tempinst.tiargs)[i]);
        assert(t);
        if (STC stc = ModToStc(t.mod))
        {
            //printf("t = %s, stc = x%llx\n", t.toChars(), stc);
            auto s = new Dsymbols();
            s.push(new StorageClassDeclaration(stc, tempinst.members));
            tempinst.members = s;
        }
        break;
    }

    // Create our own scope for the template parameters
    Scope* _scope = tempdecl._scope;
    if (tempdecl.semanticRun == PASS.initial)
    {
        .error(tempinst.loc, "%s `%s` template instantiation `%s` forward references template declaration `%s`",
           tempinst.kind, tempinst.toPrettyChars, tempinst.toChars(), tempdecl.toChars());
        return;
    }

    static if (LOG)
    {
        printf("\tcreate scope for template parameters '%s'\n", tempinst.toChars());
    }
    tempinst.argsym = new ScopeDsymbol();
    tempinst.argsym.parent = _scope.parent;
    _scope = _scope.push(tempinst.argsym);
    _scope.tinst = tempinst;
    _scope.minst = tempinst.minst;
    //scope.stc = STC.none;

    // Declare each template parameter as an alias for the argument type
    Scope* paramscope = _scope.push();
    paramscope.stc = STC.none;
    paramscope.visibility = Visibility(Visibility.Kind.public_); // https://issues.dlang.org/show_bug.cgi?id=14169
                                              // template parameters should be public
    tempinst.declareParameters(paramscope);
    paramscope.pop();

    // Add members of template instance to template instance symbol table
    //parent = scope.scopesym;
    tempinst.symtab = new DsymbolTable();

    tempinst.members.foreachDsymbol( (s)
    {
        static if (LOG)
        {
            printf("\t adding member '%s' %p kind %s to '%s'\n", s.toChars(), s, s.kind(), tempinst.toChars());
        }
        s.addMember(_scope, tempinst);
    });

    static if (LOG)
    {
        printf("adding members done\n");
    }

    /* See if there is only one member of template instance, and that
     * member has the same name as the template instance.
     * If so, this template instance becomes an alias for that member.
     */
    //printf("members.length = %d\n", tempinst.members.length);
    if (tempinst.members.length)
    {
        Dsymbol s;
        if (Dsymbol.oneMembers(tempinst.members, s, tempdecl.ident) && s)
        {
            //printf("tempdecl.ident = %s, s = `%s %s`\n", tempdecl.ident.toChars(), s.kind(), s.toPrettyChars());
            //printf("setting aliasdecl\n");
            tempinst.aliasdecl = s;
        }
    }

    /* If function template declaration
     */
    if (argumentList.length > 0 && tempinst.aliasdecl)
    {
        if (auto fd = tempinst.aliasdecl.isFuncDeclaration())
        {
            /* Transmit fargs to type so that TypeFunction.dsymbolSemantic() can
             * resolve any "auto ref" storage classes.
             */
            if (fd.type)
                if (auto tf = fd.type.isTypeFunction())
                    tf.inferenceArguments = argumentList;
        }
    }

    // Do semantic() analysis on template instance members
    static if (LOG)
    {
        printf("\tdo semantic() on template instance members '%s'\n", tempinst.toChars());
    }
    Scope* sc2;
    sc2 = _scope.push(tempinst);
    //printf("enclosing = %d, sc.parent = %s\n", tempinst.enclosing, sc.parent.toChars());
    sc2.parent = tempinst;
    sc2.tinst = tempinst;
    sc2.minst = tempinst.minst;
    sc2.stc &= ~STC.deprecated_;
    tempinst.tryExpandMembers(sc2);

    tempinst.semanticRun = PASS.semanticdone;

    /* ConditionalDeclaration may introduce eponymous declaration,
     * so we should find it once again after semantic.
     */
    if (tempinst.members.length)
    {
        Dsymbol s;
        if (Dsymbol.oneMembers(tempinst.members, s, tempdecl.ident) && s)
        {
            if (!tempinst.aliasdecl || tempinst.aliasdecl != s)
            {
                //printf("tempdecl.ident = %s, s = `%s %s`\n", tempdecl.ident.toChars(), s.kind(), s.toPrettyChars());
                //printf("setting aliasdecl 2\n");
                tempinst.aliasdecl = s;
            }
        }
    }

    if (global.errors != errorsave)
        goto Laftersemantic;

    /* If any of the instantiation members didn't get semantic() run
     * on them due to forward references, we cannot run semantic2()
     * or semantic3() yet.
     */
    {
        bool found_deferred_ad = false;
        for (size_t i = 0; i < Module.deferred.length; i++)
        {
            Dsymbol sd = Module.deferred[i];
            AggregateDeclaration ad = sd.isAggregateDeclaration();
            if (ad && ad.parent && ad.parent.isTemplateInstance())
            {
                //printf("deferred template aggregate: %s %s\n",
                //        sd.parent.toChars(), sd.toChars());
                found_deferred_ad = true;
                if (ad.parent == tempinst)
                {
                    ad.deferred = tempinst;
                    break;
                }
            }
        }
        if (found_deferred_ad || Module.deferred.length)
            goto Laftersemantic;
    }

    /* The problem is when to parse the initializer for a variable.
     * Perhaps VarDeclaration.dsymbolSemantic() should do it like it does
     * for initializers inside a function.
     */
    //if (sc.parent.isFuncDeclaration())
    {
        /* https://issues.dlang.org/show_bug.cgi?id=782
         * this has problems if the classes this depends on
         * are forward referenced. Find a way to defer semantic()
         * on this template.
         */
        tempinst.semantic2(sc2);
    }
    if (global.errors != errorsave)
        goto Laftersemantic;

    if ((sc.func || sc.fullinst) && !tempinst.tinst)
    {
        /* If a template is instantiated inside function, the whole instantiation
         * should be done at that position. But, immediate running semantic3 of
         * dependent templates may cause unresolved forward reference.
         * https://issues.dlang.org/show_bug.cgi?id=9050
         * To avoid the issue, don't run semantic3 until semantic and semantic2 done.
         */
        TemplateInstances deferred;
        tempinst.deferred = &deferred;

        //printf("Run semantic3 on %s\n", toChars());

        /* https://issues.dlang.org/show_bug.cgi?id=23965
         * DRuntime hooks are not deprecated, but may be used for deprecated
         * types. Deprecations are disabled while analysing hooks to avoid
         * spurious error messages.
         */
        auto saveUseDeprecated = global.params.useDeprecated;
        if (sc.isDeprecated() && isDRuntimeHook(tempinst.name))
            global.params.useDeprecated = DiagnosticReporting.off;

        tempinst.trySemantic3(sc2);

        global.params.useDeprecated = saveUseDeprecated;

        for (size_t i = 0; i < deferred.length; i++)
        {
            //printf("+ run deferred semantic3 on %s\n", deferred[i].toChars());
            deferred[i].semantic3(null);
        }

        tempinst.deferred = null;
    }
    else if (tempinst.tinst)
    {
        bool doSemantic3 = false;
        FuncDeclaration fd;
        if (tempinst.aliasdecl)
            fd = tempinst.aliasdecl.toAlias2().isFuncDeclaration();

        if (fd)
        {
            /* Template function instantiation should run semantic3 immediately
             * for attribute inference.
             */
            scope fld = fd.isFuncLiteralDeclaration();
            if (fld && fld.tok == TOK.reserved)
                doSemantic3 = true;
            else if (sc.func)
                doSemantic3 = true;
        }
        else if (sc.func)
        {
            /* A lambda function in template arguments might capture the
             * instantiated scope context. For the correct context inference,
             * all instantiated functions should run the semantic3 immediately.
             * See also compilable/test14973.d
             */
            foreach (oarg; tempinst.tdtypes)
            {
                auto s = getDsymbol(oarg);
                if (!s)
                    continue;

                if (auto td = s.isTemplateDeclaration())
                {
                    if (!td.literal)
                        continue;
                    assert(td.members && td.members.length == 1);
                    s = (*td.members)[0];
                }
                if (auto fld = s.isFuncLiteralDeclaration())
                {
                    if (fld.tok == TOK.reserved)
                    {
                        doSemantic3 = true;
                        break;
                    }
                }
            }
            //printf("[%s] %s doSemantic3 = %d\n", tempinst.tinst.loc.toChars(), tempinst.tinst.toChars(), doSemantic3);
        }
        if (doSemantic3)
            tempinst.trySemantic3(sc2);

        TemplateInstance ti = tempinst.tinst;
        int nest = 0;
        while (ti && !ti.deferred && ti.tinst)
        {
            ti = ti.tinst;
            if (++nest > global.recursionLimit)
            {
                global.gag = 0; // ensure error message gets printed
                .error(tempinst.loc, "%s `%s` recursive expansion", tempinst.kind, tempinst.toPrettyChars);
                fatal();
            }
        }
        if (ti && ti.deferred)
        {
            //printf("deferred semantic3 of %p %s, ti = %s, ti.deferred = %p\n", this, toChars(), ti.toChars());
            for (size_t i = 0;; i++)
            {
                if (i == ti.deferred.length)
                {
                    ti.deferred.push(tempinst);
                    break;
                }
                if ((*ti.deferred)[i] == tempinst)
                    break;
            }
        }
    }

    if (tempinst.aliasdecl)
    {
        /* https://issues.dlang.org/show_bug.cgi?id=13816
         * AliasDeclaration tries to resolve forward reference
         * twice (See inuse check in AliasDeclaration.toAlias()). It's
         * necessary to resolve mutual references of instantiated symbols, but
         * it will left a true recursive alias in tuple declaration - an
         * AliasDeclaration A refers TupleDeclaration B, and B contains A
         * in its elements.  To correctly make it an error, we strictly need to
         * resolve the alias of eponymous member.
         */
        tempinst.aliasdecl = tempinst.aliasdecl.toAlias2();

        // stop AliasAssign tuple building
        if (auto td = tempinst.aliasdecl.isTupleDeclaration())
            td.building = false;
    }

Laftersemantic:
    sc2.pop();
    _scope.pop();

    // Give additional context info if error occurred during instantiation
    if (global.errors != errorsave)
    {
        if (!tempinst.errors)
        {
            if (!tempdecl.literal)
                .error(tempinst.loc, "%s `%s` error instantiating", tempinst.kind, tempinst.toPrettyChars);
            if (tempinst.tinst)
                tempinst.tinst.printInstantiationTrace();
        }
        tempinst.errors = true;
        if (tempinst.gagged)
        {
            // Errors are gagged, so remove the template instance from the
            // instance/symbol lists we added it to and reset our state to
            // finish clean and so we can try to instantiate it again later
            // (see https://issues.dlang.org/show_bug.cgi?id=4302 and https://issues.dlang.org/show_bug.cgi?id=6602).
            tempdecl.removeInstance(tempdecl_instance_idx);
            if (target_symbol_list)
            {
                // Because we added 'this' in the last position above, we
                // should be able to remove it without messing other indices up.
                assert((*target_symbol_list)[target_symbol_list_idx] == tempinst);
                target_symbol_list.remove(target_symbol_list_idx);
                tempinst.memberOf = null;                    // no longer a member
            }
            tempinst.semanticRun = PASS.initial;
            tempinst.inst = null;
            tempinst.symtab = null;
        }
    }
    else if (errinst)
    {
        /* https://issues.dlang.org/show_bug.cgi?id=14541
         * If the previous gagged instance had failed by
         * circular references, currrent "error reproduction instantiation"
         * might succeed, because of the difference of instantiated context.
         * On such case, the cached error instance needs to be overridden by the
         * succeeded instance.
         */
        //printf("replaceInstance()\n");
        assert(errinst.errors);
        auto ti1 = TemplateInstanceBox(errinst);
        tempdecl.instances.remove(ti1);

        auto ti2 = TemplateInstanceBox(tempinst);
        tempdecl.instances[ti2] = tempinst;
    }

    static if (LOG)
    {
        printf("-TemplateInstance.dsymbolSemantic('%s', this=%p)\n", tempinst.toChars(), tempinst);
    }
}

/******************************************************
 * Do template instance semantic for isAliasSeq templates.
 * This is a greatly simplified version of templateInstanceSemantic().
 */
private
void aliasSeqInstanceSemantic(TemplateInstance tempinst, Scope* sc, TemplateDeclaration tempdecl)
{
    //printf("[%s] aliasSeqInstance.dsymbolSemantic('%s')\n", tempinst.loc.toChars(), tempinst.toChars());
    Scope* paramscope = sc.push();
    paramscope.stc = STC.none;
    paramscope.visibility = Visibility(Visibility.Kind.public_);

    TemplateTupleParameter ttp = (*tempdecl.parameters)[0].isTemplateTupleParameter();
    Tuple va = tempinst.tdtypes[0].isTuple();
    Declaration d = new TupleDeclaration(tempinst.loc, ttp.ident, &va.objects);
    d.storage_class |= STC.templateparameter;
    d.dsymbolSemantic(sc);

    paramscope.pop();

    tempinst.aliasdecl = d;

    tempinst.semanticRun = PASS.semanticdone;
}

/******************************************************
 * Do template instance semantic for isAlias templates.
 * This is a greatly simplified version of templateInstanceSemantic().
 */
private
void aliasInstanceSemantic(TemplateInstance tempinst, Scope* sc, TemplateDeclaration tempdecl)
{
    //printf("[%s] aliasInstance.dsymbolSemantic('%s')\n", tempinst.loc.toChars(), tempinst.toChars());
    Scope* paramscope = sc.push();
    paramscope.stc = STC.none;
    paramscope.visibility = Visibility(Visibility.Kind.public_);

    TemplateTypeParameter ttp = (*tempdecl.parameters)[0].isTemplateTypeParameter();
    Type ta = tempinst.tdtypes[0].isType();
    auto ad = tempdecl.onemember.isAliasDeclaration();

    // Note: qualifiers can be in both 'ad.type.mod' and 'ad.storage_class'
    Declaration d = new AliasDeclaration(tempinst.loc, ttp.ident, ta.addMod(ad.type.mod));
    d.storage_class |= STC.templateparameter | ad.storage_class;
    d.dsymbolSemantic(sc);

    paramscope.pop();

    tempinst.aliasdecl = d;

    tempinst.semanticRun = PASS.semanticdone;
}

// function used to perform semantic on AliasDeclaration
void aliasSemantic(AliasDeclaration ds, Scope* sc)
{
    //printf("AliasDeclaration::semantic() %s %p\n", ds.toChars(), ds.aliassym);

    // as DsymbolSemanticVisitor::visit(AliasDeclaration), in case we're called first.
    // see https://issues.dlang.org/show_bug.cgi?id=21001
    ds.storage_class |= sc.stc & STC.deprecated_;
    ds.visibility = sc.visibility;
    ds.userAttribDecl = sc.userAttribDecl;

    void normalRet()
    {
        ds.inuse = 0;
        ds.semanticRun = PASS.semanticdone;

        if (auto sx = ds.overnext)
        {
            ds.overnext = null;
            if (!ds.overloadInsert(sx))
                ScopeDsymbol.multiplyDefined(Loc.initial, sx, ds);
        }
    }

    void errorRet()
    {
        ds.aliassym = null;
        ds.type = Type.terror;
        ds.inuse = 0;
        normalRet();
    }

    // preserve the original type
    if (!ds.originalType && ds.type)
        ds.originalType = ds.type.syntaxCopy();

    if (ds.aliassym)
    {
        auto fd = ds.aliassym.isFuncLiteralDeclaration();
        auto td = ds.aliassym.isTemplateDeclaration();
        if (fd || td && td.literal)
        {
            if (fd && fd.semanticRun >= PASS.semanticdone)
                return normalRet();

            Expression e = new FuncExp(ds.loc, ds.aliassym);
            e = e.expressionSemantic(sc);
            if (auto fe = e.isFuncExp())
            {
                ds.aliassym = fe.td ? cast(Dsymbol)fe.td : fe.fd;
                return normalRet();
            }
            else
                return errorRet();
        }

        if (ds.aliassym.isTemplateInstance())
            ds.aliassym.dsymbolSemantic(sc);
        return normalRet();
    }
    ds.inuse = 1;

    // Given:
    //  alias foo.bar.abc def;
    // it is not knowable from the syntax whether `def` is an alias
    // for type `foo.bar.abc` or an alias for symbol `foo.bar.abc`. It is up to the semantic()
    // pass to distinguish.
    // If it is a type, then `.type` is set and getType() will return that
    // type. If it is a symbol, then `.aliassym` is set and type is `null` -
    // toAlias() will return `.aliassym`

    const errors = global.errors;
    Type oldtype = ds.type;

    // Ungag errors when not instantiated DeclDefs scope alias
    auto ungag = Ungag(global.gag);
    //printf("%s parent = %s, gag = %d, instantiated = %d\n", ds.toChars(), ds.parent.toChars(), global.gag, ds.isInstantiated() !is null);
    if (ds.parent && global.gag && !ds.isInstantiated() && !ds.toParent2().isFuncDeclaration() && (sc.minst || sc.tinst))
    {
        //printf("%s type = %s\n", ds.toPrettyChars(), ds.type.toChars());
        global.gag = 0;
    }

    // https://issues.dlang.org/show_bug.cgi?id=18480
    // Detect `alias sym = sym;` to prevent creating loops in overload overnext lists.
    if (auto tident = ds.type.isTypeIdentifier())
    {
        if (sc.hasEdition(Edition.v2024) && tident.idents.length)
        {
            alias mt = tident;
            Dsymbol pscopesym;
            Dsymbol s = sc.search(ds.loc, mt.ident, pscopesym);
            // detect `alias a = var1.member_var;` which confusingly resolves to
            // `typeof(var1).member_var`, which can be valid inside the aggregate type
            if (s && s.isVarDeclaration() &&
                mt.ident != Id.This && mt.ident != Id._super)
            {
                s = tident.toDsymbol(sc);
                // don't error for `var1.static_symbol`
                if (s && s.needThis())
                {
                    error(ds.loc, "cannot alias %s member `%s` of variable `%s`",
                        s.kind(), s.toChars(), mt.ident.toChars());
                    errorSupplemental(ds.loc, "Use `typeof(%s)` instead to preserve behaviour",
                        mt.ident.toChars());
                }
            }
        }
        // Selective imports are allowed to alias to the same name `import mod : sym=sym`.
        if (!ds._import)
        {
            if (tident.ident is ds.ident && !tident.idents.length)
            {
                error(ds.loc, "`alias %s = %s;` cannot alias itself, use a qualified name to create an overload set",
                    ds.ident.toChars(), tident.ident.toChars());
                ds.type = Type.terror;
            }
        }
    }
    /* This section is needed because Type.resolve() will:
     *   const x = 3;
     *   alias y = x;
     * try to convert identifier x to 3.
     */
    auto s = ds.type.toDsymbol(sc);
    if (errors != global.errors)
        return errorRet();
    if (s == ds)
    {
        .error(ds.loc, "%s `%s` cannot resolve", ds.kind, ds.toPrettyChars);
        return errorRet();
    }
    if (!s || !s.isEnumMember())
    {
        Type t;
        Expression e;
        Scope* sc2 = sc;
        if (ds.storage_class & (STC.ref_ | STC.nothrow_ | STC.nogc | STC.pure_ | STC.disable))
        {
            // For 'ref' to be attached to function types, and picked
            // up by Type.resolve(), it has to go into sc.
            sc2 = sc.push();
            sc2.stc |= ds.storage_class & (STC.ref_ | STC.nothrow_ | STC.nogc | STC.pure_ | STC.shared_ | STC.disable);
        }
        ds.type = ds.type.addSTC(ds.storage_class);
        ds.type.resolve(ds.loc, sc2, e, t, s);
        if (sc2 != sc)
            sc2.pop();

        if (e)  // Try to convert Expression to Dsymbol
        {
            // TupleExp is naturally converted to a TupleDeclaration
            if (auto te = e.isTupleExp())
                s = new TupleDeclaration(te.loc, ds.ident, cast(Objects*)te.exps);
            else
            {
                s = getDsymbol(e);
                if (!s)
                {
                    if (e.op != EXP.error)
                        .error(ds.loc, "%s `%s` cannot alias an expression `%s`", ds.kind, ds.toPrettyChars, e.toChars());
                    return errorRet();
                }
            }
        }
        ds.type = t;
    }
    if (s == ds)
    {
        assert(global.errors);
        return errorRet();
    }
    if (s) // it's a symbolic alias
    {
        //printf("alias %s resolved to %s %s\n", ds.toChars(), s.kind(), s.toChars());
        ds.type = null;
        ds.aliassym = s;
    }
    else    // it's a type alias
    {
        //printf("alias %s resolved to type %s\n", ds.toChars(), ds.type.toChars());
        ds.type = ds.type.typeSemantic(ds.loc, sc);
        ds.aliassym = null;
    }

    if (global.gag && errors != global.errors)
        return errorRet();

    normalRet();
}

/********************
 * Perform semantic on AliasAssignment.
 * Has a lot of similarities to aliasSemantic(). Perhaps they should share code.
 */
private void aliasAssignSemantic(AliasAssign ds, Scope* sc)
{
    //printf("AliasAssign::semantic() %p,  %s\n", ds, ds.ident.toChars());

    void errorRet()
    {
        ds.errors = true;
        ds.type = Type.terror;
        ds.semanticRun = PASS.semanticdone;
        return;
    }

    /* Find the AliasDeclaration corresponding to ds.
     * Returns: AliasDeclaration if found, null if error
     */
    AliasDeclaration findAliasDeclaration(AliasAssign ds, Scope* sc)
    {
        Dsymbol scopesym;
        Dsymbol as = sc.search(ds.loc, ds.ident, scopesym);
        if (!as)
        {
            .error(ds.loc, "%s `%s` undefined identifier `%s`", ds.kind, ds.toPrettyChars, ds.ident.toChars());
            return null;
        }
        if (as.errors)
            return null;

        auto ad = as.isAliasDeclaration();
        if (!ad)
        {
            .error(ds.loc, "%s `%s` identifier `%s` must be an alias declaration", ds.kind, ds.toPrettyChars, as.toChars());
            return null;
        }

        if (ad.overnext)
        {
            error(ds.loc, "%s `%s` cannot reassign overloaded alias", ds.kind, ds.toPrettyChars);
            return null;
        }

        // Check constraints on the parent
        auto adParent = ad.toParent();
        if (adParent != ds.toParent())
        {
            if (!adParent)
                adParent = ds.toParent();
            .error(ds.loc, "`%s` must have same parent `%s` as alias `%s`", ds.ident.toChars(), adParent.toChars(), ad.toChars());
            return null;
        }
        if (!adParent.isTemplateInstance())
        {
            .error(ds.loc, "%s `%s` must be a member of a template", ds.kind, ds.toPrettyChars);
            return null;
        }

        return ad;
    }

    auto aliassym = findAliasDeclaration(ds, sc);
    if (!aliassym)
        return errorRet();

    if (aliassym.wasRead)
    {
        if (!aliassym.errors)
            error(ds.loc, "%s was read, so cannot reassign", aliassym.toChars());
        aliassym.errors = true;
        return errorRet();
    }

    aliassym.ignoreRead = true; // temporarilly allow reads of aliassym

    const storage_class = sc.stc & (STC.deprecated_ | STC.ref_ | STC.nothrow_ | STC.nogc | STC.pure_ | STC.shared_ | STC.disable);

    if (ds.aliassym)
    {
        auto fd = ds.aliassym.isFuncLiteralDeclaration();
        auto td = ds.aliassym.isTemplateDeclaration();
        if (fd && fd.semanticRun >= PASS.semanticdone)
        {
        }
        else if (fd || td && td.literal)
        {

            Expression e = new FuncExp(ds.loc, ds.aliassym);
            e = e.expressionSemantic(sc);
            auto fe = e.isFuncExp();
            if (!fe)
                return errorRet();
            ds.aliassym = fe.td ? cast(Dsymbol)fe.td : fe.fd;
        }
        else if (ds.aliassym.isTemplateInstance())
            ds.aliassym.dsymbolSemantic(sc);

        aliassym.type = null;
        aliassym.aliassym = ds.aliassym;
        return;
    }

    /* Given:
     *    abc = def;
     * it is not knownable from the syntax whether `def` is a type or a symbol.
     * It appears here as `ds.type`. Do semantic analysis on `def` to disambiguate.
     */

    const errors = global.errors;
    Dsymbol s;

    // Try AliasSeq optimization
    if (auto ti = ds.type.isTypeInstance())
    {
        if (!ti.tempinst.findTempDecl(sc, null))
            return errorRet();
        if (auto tempinst = isAliasSeq(sc, ti))
        {
            s = aliasAssignInPlace(sc, tempinst, aliassym);
            if (!s)
                return errorRet();
            goto Lsymdone;
        }
    }

    /* This section is needed because Type.resolve() will:
     *   const x = 3;
     *   alias y = x;
     * try to convert identifier x to 3.
     */
    s = ds.type.toDsymbol(sc);
    if (errors != global.errors)
        return errorRet();
    if (s == aliassym)
    {
        .error(ds.loc, "%s `%s` cannot resolve", ds.kind, ds.toPrettyChars);
        return errorRet();
    }

    if (!s || !s.isEnumMember())
    {
        Type t;
        Expression e;
        Scope* sc2 = sc;
        if (storage_class & (STC.ref_ | STC.nothrow_ | STC.nogc | STC.pure_ | STC.shared_ | STC.disable))
        {
            // For 'ref' to be attached to function types, and picked
            // up by Type.resolve(), it has to go into sc.
            sc2 = sc.push();
            sc2.stc |= storage_class & (STC.ref_ | STC.nothrow_ | STC.nogc | STC.pure_ | STC.shared_ | STC.disable);
        }
        ds.type = ds.type.addSTC(storage_class);
        ds.type.resolve(ds.loc, sc2, e, t, s);
        if (sc2 != sc)
            sc2.pop();

        if (e)  // Try to convert Expression to Dsymbol
        {
            // TupleExp is naturally converted to a TupleDeclaration
            if (auto te = e.isTupleExp())
                s = new TupleDeclaration(te.loc, ds.ident, cast(Objects*)te.exps);
            else
            {
                s = getDsymbol(e);
                if (!s)
                {
                    if (e.op != EXP.error)
                        .error(ds.loc, "%s `%s` cannot alias an expression `%s`", ds.kind, ds.toPrettyChars, e.toChars());
                    return errorRet();
                }
            }
        }
        ds.type = t;
    }
    if (s == aliassym)
    {
        assert(global.errors);
        return errorRet();
    }

    if (s) // it's a symbolic alias
    {
    Lsymdone:
        //printf("alias %s resolved to %s %s\n", toChars(), s.kind(), s.toChars());
        aliassym.type = null;
        aliassym.aliassym = s;
        aliassym.storage_class |= sc.stc & STC.deprecated_;
        aliassym.visibility = sc.visibility;
        aliassym.userAttribDecl = sc.userAttribDecl;
    }
    else    // it's a type alias
    {
        //printf("alias %s resolved to type %s\n", toChars(), type.toChars());
        aliassym.type = ds.type.typeSemantic(ds.loc, sc);
        aliassym.aliassym = null;
    }

    aliassym.ignoreRead = false;

    if (aliassym.type && aliassym.type.ty == Terror ||
        global.gag && errors != global.errors)
    {
        aliassym.type = Type.terror;
        aliassym.aliassym = null;
        return errorRet();
    }

    ds.semanticRun = PASS.semanticdone;
}

/***************************************
 * Expands template instance arguments inside 'alias assign' target declaration (aliassym),
 * instead of inside 'tempinst.tiargs' every time.
 * Params:
 *      tempinst = AliasSeq instance
 *      aliassym = the AliasDeclaration corresponding to AliasAssign
 * Returns:
 *       null.
 */
private TupleDeclaration aliasAssignInPlace(Scope* sc, TemplateInstance tempinst,
                                            AliasDeclaration aliassym)
{
    // Mark instance with semantic done, not needed but just in case.
    tempinst.inst = tempinst;
    tempinst.semanticRun = PASS.semanticdone;
    TupleDeclaration td;
    if (aliassym.type)
    {
        // Convert TypeTuple to TupleDeclaration to avoid back and forth allocations
        // in the assignment process
        if (auto tt = aliassym.type.isTypeTuple())
        {
            auto objs = new Objects(tt.arguments.length);
            foreach (i, p; *tt.arguments)
                (*objs)[i] = p.type;
            td = new TupleDeclaration(tempinst.loc, aliassym.ident, objs);
            td.storage_class |= STC.templateparameter;
            td.building = true;
            aliassym.type = null;
        }
        else if (aliassym.type.isTypeError())
            return null;

    }
    else if (auto otd = aliassym.aliassym.isTupleDeclaration())
    {
        if (otd.building)
            td = otd;
        else
        {
            td = new TupleDeclaration(tempinst.loc, aliassym.ident, otd.objects.copy());
            td.storage_class |= STC.templateparameter;
            td.building = true;
        }
    }
    // If starting from single element in aliassym (td == null) we need to build the tuple
    // after semanticTiargs to keep same semantics (for example a FuncLiteraldeclaration
    // template argument is converted to FuncExp)
    if (td)
        aliassym.aliassym = td;
    aliassym.semanticRun = PASS.semanticdone;
    if (!TemplateInstance.semanticTiargs(tempinst.loc, sc, tempinst.tiargs, 0, td))
    {
        tempinst.errors = true;
        return null;
    }
    // The alias will stop tuple 'building' mode when used (in AliasDeclaration.toAlias(),
    // then TupleDeclaration.getType() will work again)
    aliassym.semanticRun = PASS.initial;
    if (!td)
    {
        td = new TupleDeclaration(tempinst.loc, aliassym.ident, tempinst.tiargs);
        td.storage_class |= STC.templateparameter;
        td.building = true;
        return td;
    }

    auto tiargs = tempinst.tiargs;
    size_t oldlen = td.objects.length;
    size_t origstart;
    size_t insertidx;
    size_t insertlen;
    foreach (i, o; *tiargs)
    {
        if (o !is td)
        {
            ++insertlen;
            continue;
        }
        // tuple contains itself (tuple = AliasSeq!(..., tuple, ...))
        if (insertlen) // insert any left element before
        {
            td.objects.insert(insertidx, (*tiargs)[i - insertlen .. i]);
            if (insertidx == 0) // reset original tuple start point
                origstart = insertlen;
            insertlen = 0;
        }
        if (insertidx) // insert tuple if found more than one time
        {
            td.objects.reserve(oldlen); // reserve first to assert a valid slice
            td.objects.pushSlice((*td.objects)[origstart .. origstart + oldlen]);
        }
        insertidx = td.objects.length;
    }
    if (insertlen)
    {
        if (insertlen != tiargs.length) // insert any left element
            td.objects.pushSlice((*tiargs)[$ - insertlen .. $]);
        else
            // just assign tiargs if tuple = AliasSeq!(nottuple, nottuple...)
            td.objects = tempinst.tiargs;
    }
    return td;
}

/***************************************
 * Check if a template instance is a trivial AliasSeq but without other overloads.
 * We can only be 100% sure of being AliasSeq after running semanticTiargs()
 * and findBestMatch() but this optimization must happen before that.
 */
private TemplateInstance isAliasSeq(Scope* sc, TypeInstance ti)
{
    auto tovers = ti.tempinst.tempdecl.isOverloadSet();
    foreach (size_t oi; 0 .. tovers ? tovers.a.length : 1)
    {
        Dsymbol dstart = tovers ? tovers.a[oi] : ti.tempinst.tempdecl;
        int r = overloadApply(dstart, (Dsymbol s)
        {
            auto td = s.isTemplateDeclaration();
            if (!td || !td.isTrivialAliasSeq)
                return 1;
            return 0;
        });
        if (r)
            return null;
    }
    return ti.tempinst;
}

/***************************************
 * Find all instance fields in `ad`, then push them into `fields`.
 *
 * Runs semantic() for all instance field variables, but also
 * the field types can remain yet not resolved forward references,
 * except direct recursive definitions.
 * After the process sizeok is set to Sizeok.fwd.
 *
 * Params:
 *      ad = the AggregateDeclaration to examine
 * Returns:
 *      false if any errors occur.
 */
bool determineFields(AggregateDeclaration ad)
{
    if (ad._scope)
        dsymbolSemantic(ad, null);
    if (ad.sizeok != Sizeok.none)
        return true;

    //printf("determineFields() %s, fields.length = %d\n", toChars(), fields.length);
    // determineFields can be called recursively from one of the fields's v.semantic
    ad.fields.setDim(0);

    static int func(Dsymbol s, void* ctx)
    {
        auto ad = cast(AggregateDeclaration)ctx;
        auto v = s.isVarDeclaration();
        if (!v)
            return 0;
        if (v.storage_class & STC.manifest)
            return 0;

        if (v.semanticRun < PASS.semanticdone)
            v.dsymbolSemantic(null);
        // Return in case a recursive determineFields triggered by v.semantic already finished
        if (ad.sizeok != Sizeok.none)
            return 1;

        if (v.aliasTuple)
        {
            // If this variable was really a tuple, process each element.
            return v.aliasTuple.foreachVar(tv => tv.apply(&func, cast(void*) ad));
        }

        if (v.storage_class & (STC.static_ | STC.extern_ | STC.tls | STC.gshared | STC.manifest | STC.ctfe | STC.templateparameter))
            return 0;
        if (!v.isField() || v.semanticRun < PASS.semanticdone)
            return 1;   // unresolvable forward reference

        ad.fields.push(v);

        if (v.storage_class & STC.ref_)
            return 0;
        auto tv = v.type.baseElemOf();
        if (auto tvs = tv.isTypeStruct())
        {
            if (ad == tvs.sym)
            {
                const(char)* psz = (v.type.toBasetype().ty == Tsarray) ? "static array of " : "";
                .error(ad.loc, "%s `%s` cannot have field `%s` with %ssame struct type", ad.kind, ad.toPrettyChars, v.toChars(), psz);
                ad.type = Type.terror;
                ad.errors = true;
                return 1;
            }
        }
        return 0;
    }

    if (ad.members)
    {
        for (size_t i = 0; i < ad.members.length; i++)
        {
            auto s = (*ad.members)[i];
            if (s.apply(&func, cast(void *)ad))
            {
                if (ad.sizeok != Sizeok.none)
                {
                    // recursive determineFields already finished
                    return true;
                }
                return false;
            }
        }
    }

    if (ad.sizeok != Sizeok.done)
        ad.sizeok = Sizeok.fwd;

    return true;
}

/// Do an atomic operation (currently tailored to [shared] static ctors|dtors) needs
private CallExp doAtomicOp (string op, Identifier var, Expression arg)
{
    assert(op == "-=" || op == "+=");

    Module mod = Module.loadCoreAtomic();
    if (!mod)
        return null;    // core.atomic couldn't be loaded

    const loc = Loc.initial;

    Objects* tiargs = new Objects(1);
    (*tiargs)[0] = new StringExp(loc, op);

    Expressions* args = new Expressions(2);
    (*args)[0] = new IdentifierExp(loc, var);
    (*args)[1] = arg;

    auto sc = new ScopeExp(loc, mod);
    auto dti = new DotTemplateInstanceExp(
        loc, sc, Id.atomicOp, tiargs);

    return CallExp.create(loc, dti, args);
}

/***************************************************
 * Set up loc for a parse of a mixin. Append the input text to the mixin.
 * Params:
 *      input = mixin text
 *      loc = location of expansion
 *      baseLoc = location to adjust
 *      mixinOut = sink for mixin text data
 * Returns:
 *      adjusted loc suitable for Parser
 */

void adjustLocForMixin(const(char)[] input, Loc loc, ref BaseLoc baseLoc, ref Output mixinOut)
{
    if (mixinOut.doOutput)
    {
        const lines = mixinOut.bufferLines;
        writeMixin(input, loc, mixinOut.bufferLines, *mixinOut.buffer);
        baseLoc.startLine = lines + 2;
        baseLoc.filename = mixinOut.name;
        return;
    }

    SourceLoc sl = SourceLoc(loc);
    if (sl.filename.length == 0)
    {
        // Rare case of compiler-generated mixin exp, e.g. __xtoHash
        baseLoc.filename = "";
        return;
    }

    /* Create a pseudo-filename for the mixin string, as it may not even exist
     * in the source file.
     */
    auto len = sl.filename.length + 7 + (sl.linnum).sizeof * 3 + 1;
    char* filename = cast(char*) mem.xmalloc(len);
    snprintf(filename, len, "%.*s-mixin-%d", cast(int) sl.filename.length, sl.filename.ptr, cast(int) sl.linnum);
    baseLoc.startLine = sl.line;
    baseLoc.filename = filename.toDString;
}

/**************************************
 * Append source code text to output for better debugging.
 * Canonicalize line endings.
 * Params:
 *      s = source code text
 *      loc = location of source code text
 *      lines = line count to update
 *      output = sink for output
 */
private void writeMixin(const(char)[] s, Loc loc, ref int lines, ref OutBuffer buf)
{
    buf.writestring("// expansion at ");
    buf.writestring(loc.toChars());
    buf.writenl();

    ++lines;

    // write by line to create consistent line endings
    size_t lastpos = 0;
    for (size_t i = 0; i < s.length; ++i)
    {
        // detect LF and CRLF
        const c = s[i];
        if (c == '\n' || (c == '\r' && i+1 < s.length && s[i+1] == '\n'))
        {
            buf.writestring(s[lastpos .. i]);
            buf.writenl();
            ++lines;
            if (c == '\r')
                ++i;
            lastpos = i + 1;
        }
    }

    if(lastpos < s.length)
        buf.writestring(s[lastpos .. $]);

    if (s.length == 0 || s[$-1] != '\n')
    {
        buf.writenl(); // ensure empty line after expansion
        ++lines;
    }
    buf.writenl();
    ++lines;
}

/*********************************************
 * Search for ident as member of d.
 * Params:
 *  d = dsymbol where ident is searched for
 *  loc = location to print for error messages
 *  ident = identifier to search for
 *  flags = search options
 * Returns:
 *  null if not found
 */
Dsymbol search(Dsymbol d, Loc loc, Identifier ident, SearchOptFlags flags = SearchOpt.all)
{
    scope v = new SearchVisitor(loc, ident, flags);
    d.accept(v);
    return v.result;
}

Dsymbol search_correct(Dsymbol d, Identifier ident)
{
    /***************************************************
     * Search for symbol with correct spelling.
     */
    Dsymbol symbol_search_fp(const(char)[] seed, out int cost)
    {
        /* If not in the lexer's string table, it certainly isn't in the symbol table.
         * Doing this first is a lot faster.
         */
        if (!seed.length)
            return null;
        Identifier id = Identifier.lookup(seed);
        if (!id)
            return null;
        cost = 0;   // all the same cost
        Dsymbol s = d;
        Module.clearCache();
        return s.search(Loc.initial, id, SearchOpt.ignoreErrors);
    }

    if (global.gag)
        return null; // don't do it for speculative compiles; too time consuming
    // search for exact name first
    if (auto s = d.search(Loc.initial, ident, SearchOpt.ignoreErrors))
        return s;

    import dmd.root.speller : speller;
    return speller!symbol_search_fp(ident.toString());
}

private extern(C++) class SearchVisitor : Visitor
{
    alias visit = Visitor.visit;

    const Loc loc;
    Identifier ident;
    SearchOptFlags flags;
    Dsymbol result;

    this(Loc loc, Identifier ident, SearchOptFlags flags) @safe
    {
        this.loc = loc;
        this.ident = ident;
        this.flags = flags;
    }

    void setResult(Dsymbol d)
    {
        result = d;
    }

    override void visit(Dsymbol d)
    {
        //printf("Dsymbol::search(this=%p,%s, ident='%s')\n", d, d.toChars(), ident.toChars());
        return setResult(null);
    }

    override void visit(ScopeDsymbol sds)
    {
        //printf("%s.ScopeDsymbol::search(ident='%s', flags=x%x)\n", sds.toChars(), ident.toChars(), flags);
        //if (strcmp(ident.toChars(),"c") == 0) *(char*)0=0;

        // Look in symbols declared in this module
        if (sds.symtab && !(flags & SearchOpt.importsOnly))
        {
            //printf(" look in locals\n");
            auto s1 = sds.symtab.lookup(ident);
            if (s1)
            {
                //printf("\tfound in locals = '%s.%s'\n",toChars(),s1.toChars());
                return setResult(s1);
            }
        }
        //printf(" not found in locals\n");

        // Look in imported scopes
        if (!sds.importedScopes)
            return setResult(null);

        //printf(" look in imports\n");
        Dsymbol s = null;
        OverloadSet a = null;
        // Look in imported modules
        for (size_t i = 0; i < sds.importedScopes.length; i++)
        {
            // If private import, don't search it
            if ((flags & SearchOpt.ignorePrivateImports) && sds.visibilities[i] == Visibility.Kind.private_)
                continue;
            SearchOptFlags sflags = flags & (SearchOpt.ignoreErrors | SearchOpt.ignoreAmbiguous); // remember these in recursive searches
            Dsymbol ss = (*sds.importedScopes)[i];
            //printf("\tscanning import '%s', visibilities = %d, isModule = %p, isImport = %p\n", ss.toChars(), visibilities[i], ss.isModule(), ss.isImport());

            if (ss.isModule())
            {
                if (flags & SearchOpt.localsOnly)
                    continue;
            }
            else // mixin template
            {
                if (flags & SearchOpt.importsOnly)
                    continue;

                sflags |= SearchOpt.localsOnly;
            }

            /* Don't find private members if ss is a module
             */
            Dsymbol s2 = ss.search(loc, ident, sflags | (ss.isModule() ? SearchOpt.ignorePrivateImports : SearchOpt.all));
            import dmd.access : symbolIsVisible;
            if (!s2 || !(flags & SearchOpt.ignoreVisibility) && !symbolIsVisible(sds, s2))
                continue;
            if (!s)
            {
                s = s2;
                if (s && s.isOverloadSet())
                    a = sds.mergeOverloadSet(ident, a, s);
            }
            else if (s2 && s != s2)
            {
                if (s.toAlias() == s2.toAlias() || s.getType() == s2.getType() && s.getType())
                {
                    /* After following aliases, we found the same
                     * symbol, so it's not an ambiguity.  But if one
                     * alias is deprecated or less accessible, prefer
                     * the other.
                     */
                    if (s.isDeprecated() || s.visible() < s2.visible() && s2.visible().kind != Visibility.Kind.none)
                        s = s2;
                }
                else
                {
                    /* Two imports of the same module should be regarded as
                     * the same.
                     */
                    Import i1 = s.isImport();
                    Import i2 = s2.isImport();
                    if (!(i1 && i2 && (i1.mod == i2.mod || (!i1.parent.isImport() && !i2.parent.isImport() && i1.ident.equals(i2.ident)))))
                    {
                        /* https://issues.dlang.org/show_bug.cgi?id=8668
                         * Public selective import adds AliasDeclaration in module.
                         * To make an overload set, resolve aliases in here and
                         * get actual overload roots which accessible via s and s2.
                         */
                        s = s.toAlias();
                        s2 = s2.toAlias();
                        /* If both s2 and s are overloadable (though we only
                         * need to check s once)
                         */

                        auto so2 = s2.isOverloadSet();
                        if ((so2 || s2.isOverloadable()) && (a || s.isOverloadable()))
                        {
                            if (symbolIsVisible(sds, s2))
                            {
                                a = sds.mergeOverloadSet(ident, a, s2);
                            }
                            if (!symbolIsVisible(sds, s))
                                s = s2;
                            continue;
                        }

                        /* Two different overflow sets can have the same members
                         * https://issues.dlang.org/show_bug.cgi?id=16709
                         */
                        auto so = s.isOverloadSet();
                        if (so && so2)
                        {
                            if (so.a.length == so2.a.length)
                            {
                                foreach (j; 0 .. so.a.length)
                                {
                                    if (so.a[j] !is so2.a[j])
                                        goto L1;
                                }
                                continue;  // the same
                              L1:
                                {   } // different
                            }
                        }

                        if (flags & SearchOpt.ignoreAmbiguous) // if return NULL on ambiguity
                            return setResult(null);

                        /* If two imports from C import files, pick first one, as C has global name space
                         */
                        if (s.isCsymbol() && s2.isCsymbol())
                            continue;

                        if (!(flags & SearchOpt.ignoreErrors))
                            ScopeDsymbol.multiplyDefined(loc, s, s2);
                        break;
                    }
                }
            }
        }
        if (s)
        {
            /* Build special symbol if we had multiple finds
             */
            if (a)
            {
                if (!s.isOverloadSet())
                    a = sds.mergeOverloadSet(ident, a, s);
                s = a;
            }
            //printf("\tfound in imports %s.%s\n", toChars(), s.toChars());
            return setResult(s);
        }
        //printf(" not found in imports\n");
        return setResult(null);
    }

    override void visit(WithScopeSymbol ws)
    {
        //printf("WithScopeSymbol.search(%s)\n", ident.toChars());
        if (flags & SearchOpt.importsOnly)
            return setResult(null);
        // Acts as proxy to the with class declaration
        Dsymbol s = null;
        Expression eold = null;
        for (Expression e = ws.withstate.exp; e && e != eold; e = resolveAliasThis(ws._scope, e, true))
        {
            if (auto se = e.isScopeExp())
            {
                s = se.sds;
            }
            else if (e.isTypeExp())
            {
                s = e.type.toDsymbol(null);
            }
            else
            {
                Type t = e.type.toBasetype();
                s = t.toDsymbol(null);
            }
            if (s)
            {
                s = s.search(loc, ident, flags);
                if (s)
                    return setResult(s);
            }
            eold = e;
        }
        return setResult(null);
    }

    override void visit(ArrayScopeSymbol ass)
    {
        //printf("ArrayScopeSymbol::search('%s', flags = %d)\n", ident.toChars(), flags);
        if (ident != Id.dollar)
            return setResult(null);

        VarDeclaration* pvar;
        Expression ce;

        static Dsymbol dollarFromTypeTuple(Loc loc, TypeTuple tt, Scope* sc)
        {

            /* $ gives the number of type entries in the type tuple
             */
            auto v = new VarDeclaration(loc, Type.tsize_t, Id.dollar, null);
            Expression e = new IntegerExp(Loc.initial, tt.arguments.length, Type.tsize_t);
            v._init = new ExpInitializer(Loc.initial, e);
            v.storage_class |= STC.temp | STC.static_ | STC.const_;
            v.dsymbolSemantic(sc);
            return v;
        }

        const DYNCAST kind = ass.arrayContent.dyncast();
        switch (kind) with (DYNCAST)
        {
        case dsymbol:
            TupleDeclaration td = cast(TupleDeclaration) ass.arrayContent;
            /* $ gives the number of elements in the tuple
             */
            auto v = new VarDeclaration(loc, Type.tsize_t, Id.dollar, null);
            Expression e = new IntegerExp(Loc.initial, td.objects.length, Type.tsize_t);
            v._init = new ExpInitializer(Loc.initial, e);
            v.storage_class |= STC.temp | STC.static_ | STC.const_;
            v.dsymbolSemantic(ass._scope);
            return setResult(v);
        case type:
            return setResult(dollarFromTypeTuple(loc, cast(TypeTuple) ass.arrayContent, ass._scope));
        default:
            break;
        }
        Expression exp = cast(Expression) ass.arrayContent;
        if (auto ie = exp.isIndexExp())
        {
            /* array[index] where index is some function of $
             */
            pvar = &ie.lengthVar;
            ce = ie.e1;
        }
        else if (auto se = exp.isSliceExp())
        {
            /* array[lwr .. upr] where lwr or upr is some function of $
             */
            pvar = &se.lengthVar;
            ce = se.e1;
        }
        else if (auto ae = exp.isArrayExp())
        {
            /* array[e0, e1, e2, e3] where e0, e1, e2 are some function of $
             * $ is a opDollar!(dim)() where dim is the dimension(0,1,2,...)
             */
            pvar = &ae.lengthVar;
            ce = ae.e1;
        }
        else
        {
            /* Didn't find $, look in enclosing scope(s).
             */
            return setResult(null);
        }
        ce = ce.lastComma();
        /* If we are indexing into an array that is really a type
         * tuple, rewrite this as an index into a type tuple and
         * try again.
         */
        if (auto te = ce.isTypeExp())
        {
            if (auto ttp = te.type.isTypeTuple())
                return setResult(dollarFromTypeTuple(loc, ttp, ass._scope));
        }
        /* *pvar is lazily initialized, so if we refer to $
         * multiple times, it gets set only once.
         */
        if (!*pvar) // if not already initialized
        {
            /* Create variable v and set it to the value of $
             */
            VarDeclaration v;
            Type t;
            if (auto tupexp = ce.isTupleExp())
            {
                /* It is for an expression tuple, so the
                 * length will be a const.
                 */
                Expression e = new IntegerExp(Loc.initial, tupexp.exps.length, Type.tsize_t);
                v = new VarDeclaration(loc, Type.tsize_t, Id.dollar, new ExpInitializer(Loc.initial, e));
                v.storage_class |= STC.temp | STC.static_ | STC.const_;
            }
            else if (ce.type && (t = ce.type.toBasetype()) !is null && (t.ty == Tstruct || t.ty == Tclass))
            {
                // Look for opDollar
                assert(exp.op == EXP.array || exp.op == EXP.slice);
                AggregateDeclaration ad = isAggregate(t);
                assert(ad);
                Dsymbol s = ad.search(loc, Id.opDollar);
                if (!s) // no dollar exists -- search in higher scope
                    return setResult(null);
                s = s.toAlias();
                Expression e = null;
                // Check for multi-dimensional opDollar(dim) template.
                if (TemplateDeclaration td = s.isTemplateDeclaration())
                {
                    dinteger_t dim = 0;
                    if (auto ae = exp.isArrayExp())
                    {
                        dim = ae.currentDimension;
                    }
                    else if (exp.isSliceExp())
                    {
                        dim = 0; // slices are currently always one-dimensional
                    }
                    else
                    {
                        assert(0);
                    }
                    auto tiargs = new Objects();
                    Expression edim = new IntegerExp(Loc.initial, dim, Type.tsize_t);
                    edim = edim.expressionSemantic(ass._scope);
                    tiargs.push(edim);
                    e = new DotTemplateInstanceExp(loc, ce, td.ident, tiargs);
                }
                else
                {
                    /* opDollar exists, but it's not a template.
                     * This is acceptable ONLY for single-dimension indexing.
                     * Note that it's impossible to have both template & function opDollar,
                     * because both take no arguments.
                     */
                    auto ae = exp.isArrayExp();
                    if (ae && ae.arguments.length != 1)
                    {
                        error(exp.loc, "`%s` only defines opDollar for one dimension", ad.toChars());
                        return setResult(null);
                    }
                    Declaration d = s.isDeclaration();
                    assert(d);
                    e = new DotVarExp(loc, ce, d);
                }
                e = e.expressionSemantic(ass._scope);
                if (!e.type)
                    error(exp.loc, "`%s` has no value", e.toChars());
                t = e.type.toBasetype();
                if (t && t.ty == Tfunction)
                    e = new CallExp(e.loc, e);
                v = new VarDeclaration(loc, null, Id.dollar, new ExpInitializer(Loc.initial, e));
                v.storage_class |= STC.temp | STC.ctfe | STC.rvalue;
            }
            else
            {
                /* For arrays, $ will either be a compile-time constant
                 * (in which case its value in set during constant-folding),
                 * or a variable (in which case an expression is created in
                 * toir.c).
                 */

                // https://issues.dlang.org/show_bug.cgi?id=16213
                // For static arrays $ is known at compile time,
                // so declare it as a manifest constant.
                auto tsa = ce.type ? ce.type.isTypeSArray() : null;
                if (tsa)
                {
                    auto e = new ExpInitializer(loc, tsa.dim);
                    v = new VarDeclaration(loc, tsa.dim.type, Id.dollar, e, STC.manifest);
                }
                else
                {
                    auto e = new VoidInitializer(Loc.initial);
                    e.type = Type.tsize_t;
                    v = new VarDeclaration(loc, Type.tsize_t, Id.dollar, e);
                    v.storage_class |= STC.temp | STC.ctfe; // it's never a true static variable
                }
            }
            *pvar = v;
        }
        (*pvar).dsymbolSemantic(ass._scope);
        return setResult((*pvar));

    }

    override void visit(Import imp)
    {
        //printf("%s.Import.search(ident = '%s', flags = x%x)\n", imp.toChars(), ident.toChars(), flags);
        if (!imp.pkg)
        {
            imp.load(null);
            imp.mod.importAll(null);
            imp.mod.dsymbolSemantic(null);
        }
        // Forward it to the package/module
        return setResult(imp.pkg.search(loc, ident, flags));

    }

    override void visit(Nspace ns)
    {
        //printf("%s.Nspace.search('%s')\n", toChars(), ident.toChars());
        if (ns._scope && !ns.symtab)
            dsymbolSemantic(ns, ns._scope);

        if (!ns.members || !ns.symtab) // opaque or semantic() is not yet called
        {
            if (!(flags & SearchOpt.ignoreErrors))
                .error(loc, "%s `%s` is forward referenced when looking for `%s`", ns.kind, ns.toPrettyChars, ident.toChars());
            return setResult(null);
        }

        visit(cast(ScopeDsymbol)ns);
    }

    override void visit(EnumDeclaration em)
    {
        //printf("%s.EnumDeclaration::search('%s')\n", em.toChars(), ident.toChars());
        if (em._scope)
        {
            // Try one last time to resolve this enum
            dsymbolSemantic(em, em._scope);
        }

        visit(cast(ScopeDsymbol)em);
    }

    override void visit(Package pkg)
    {
        //printf("%s Package.search('%s', flags = x%x)\n", pkg.toChars(), ident.toChars(), flags);
        flags &= ~cast(int)SearchOpt.localsOnly;  // searching an import is always transitive
        if (!pkg.isModule() && pkg.mod)
        {
            // Prefer full package name.
            Dsymbol s = pkg.symtab ? pkg.symtab.lookup(ident) : null;
            if (s)
                return setResult(s);
            //printf("[%s] through pkdmod: %s\n", loc.toChars(), toChars());
            return setResult(pkg.mod.search(loc, ident, flags));
        }

        visit(cast(ScopeDsymbol)pkg);
    }

    override void visit(Module m)
    {
        /* Since modules can be circularly referenced,
         * need to stop infinite recursive searches.
         * This is done with the cache.
         */
        //printf("%s Module.search('%s', flags = x%x) insearch = %d\n", m.toChars(), ident.toChars(), flags, m.insearch);
        if (m.insearch)
            return setResult(null);

        /* Qualified module searches always search their imports,
         * even if SearchLocalsOnly
         */
        if (!(flags & SearchOpt.unqualifiedModule))
            flags &= ~(SearchOpt.unqualifiedModule | SearchOpt.localsOnly);

        if (m.searchCacheIdent == ident && m.searchCacheFlags == flags)
        {
            //printf("%s Module::search('%s', flags = %d) insearch = %d searchCacheSymbol = %s\n",
            //        toChars(), ident.toChars(), flags, insearch, searchCacheSymbol ? searchCacheSymbol.toChars() : "null");
            return setResult(m.searchCacheSymbol);
        }

        const errors = global.errors;

        m.insearch = true;
        visit(cast(ScopeDsymbol)m);
        Dsymbol s = result;
        m.insearch = false;

        if (errors == global.errors)
        {
            // https://issues.dlang.org/show_bug.cgi?id=10752
            // Can cache the result only when it does not cause
            // access error so the side-effect should be reproduced in later search.
            m.searchCacheIdent = ident;
            m.searchCacheSymbol = s;
            m.searchCacheFlags = flags;
        }
        return setResult(s);
    }

    override void visit(Declaration decl)
    {
        Dsymbol s = null;
        if (decl.type)
        {
            s = decl.type.toDsymbol(decl._scope);
            if (s)
                s = s.search(loc, ident, flags);
        }
        return setResult(s);
    }

    override void visit(StructDeclaration sd)
    {
        //printf("%s.StructDeclaration::search('%s', flags = x%x)\n", sd.toChars(), ident.toChars(), flags);
        if (sd._scope && !sd.symtab)
            dsymbolSemantic(sd, sd._scope);

        if (!sd.members || !sd.symtab) // opaque or semantic() is not yet called
        {
            // .stringof is always defined (but may be hidden by some other symbol)
            if(ident != Id.stringof && !(flags & SearchOpt.ignoreErrors) && sd.semanticRun < PASS.semanticdone)
                .error(loc, "%s `%s` is forward referenced when looking for `%s`", sd.kind, sd.toPrettyChars, ident.toChars());
            return setResult(null);
        }

        visit(cast(ScopeDsymbol)sd);
    }

    override void visit(ClassDeclaration cd)
    {
        //printf("%s.ClassDeclaration.search('%s', flags=x%x)\n", cd.toChars(), ident.toChars(), flags);
        //if (_scope) printf("%s baseok = %d\n", toChars(), baseok);
        if (cd._scope && cd.baseok < Baseok.semanticdone)
        {
            if (!cd.inuse)
            {
                // must semantic on base class/interfaces
                cd.inuse = true;
                dsymbolSemantic(cd, null);
                cd.inuse = false;
            }
        }

        if (!cd.members || !cd.symtab) // opaque or addMember is not yet done
        {
            // .stringof is always defined (but may be hidden by some other symbol)
            if (ident != Id.stringof && !(flags & SearchOpt.ignoreErrors) && cd.semanticRun < PASS.semanticdone)
                cd.classError("%s `%s` is forward referenced when looking for `%s`", ident.toChars());
            //*(char*)0=0;
            return setResult(null);
        }

        visit(cast(ScopeDsymbol)cd);
        auto s = result;

        // don't search imports of base classes
        if (flags & SearchOpt.importsOnly)
            return setResult(s);

        if (s)
            return setResult(s);

        // Search bases classes in depth-first, left to right order
        foreach (b; (*cd.baseclasses)[])
        {
            if (!b.sym)
                continue;

            if (!b.sym.symtab)
            {
                cd.classError("%s `%s` base `%s` is forward referenced", b.sym.ident.toChars());
                continue;
            }

            import dmd.access : symbolIsVisible;

            s = b.sym.search(loc, ident, flags);
            if (!s)
                continue;
            if (s == cd) // happens if s is nested in this and derives from this
                s = null;
            else if (!(flags & SearchOpt.ignoreVisibility) && !(s.visible().kind == Visibility.Kind.protected_) && !symbolIsVisible(cd, s))
                s = null;
            else
                break;
        }

        return setResult(s);
    }
}
/*************************************
 * Set scope for future semantic analysis so we can
 * deal better with forward references.
 *
 * Params:
 *   d = dsymbol for which the scope is set
 *   sc = scope that is used to set the value
 */
void setScope(Dsymbol d, Scope* sc)
{
    scope setScopeVisitor = new SetScopeVisitor(sc);
    d.accept(setScopeVisitor);
}

private extern(C++) class SetScopeVisitor : Visitor
{
    alias visit = typeof(super).visit;
    Scope* sc;

    this(Scope* sc) @safe
    {
        this.sc = sc;
    }

    override void visit(Dsymbol d)
    {
        //printf("Dsymbol::setScope() %p %s, %p stc = %llx\n", d, d.toChars(), sc, sc.stc);
        if (!sc.nofree)
            sc.setNoFree(); // may need it even after semantic() finishes
        d._scope = sc;
        if (sc.depdecl)
            d.depdecl = sc.depdecl;
        if (!d.userAttribDecl)
            d.userAttribDecl = sc.userAttribDecl;
    }

    override void visit(Import i)
    {
        visit(cast(Dsymbol)i);
        if (i.aliasdecls.length)
        {
            if (!i.mod)
                i.importAll(sc);

            sc = sc.push(i.mod);
            sc.visibility = i.visibility;
            foreach (ad; i.aliasdecls)
                ad.setScope(sc);
            sc = sc.pop();
        }
    }

    override void visit(Nspace ns)
    {
        visit(cast(Dsymbol)ns);
        if (ns.members)
        {
            assert(sc);
            sc = sc.push(ns);
            sc.linkage = LINK.cpp; // namespaces default to C++ linkage
            sc.parent = ns;
            ns.members.foreachDsymbol(s => s.setScope(sc));
            sc.pop();
        }
    }

    override void visit(EnumDeclaration ed)
    {
        if (ed.semanticRun > PASS.initial)
            return;
        visit(cast(Dsymbol)ed);
    }

    override void visit(AggregateDeclaration ad)
    {
        // Might need a scope to resolve forward references. The check for
        // semanticRun prevents unnecessary setting of _scope during deferred
        // setScope phases for aggregates which already finished semantic().
        // See https://issues.dlang.org/show_bug.cgi?id=16607
        if (ad.semanticRun < PASS.semanticdone)
            visit(cast(Dsymbol)ad);
    }

    override void visit(AttribDeclaration atr)
    {
        Dsymbols* d = atr.include(sc);
        //printf("\tAttribDeclaration::setScope '%s', d = %p\n",toChars(), d);
        if (d)
        {
            Scope* sc2 = atr.newScope(sc);
            d.foreachDsymbol( s => s.setScope(sc2) );
            if (sc2 != sc)
                sc2.pop();
        }
    }

    override void visit(DeprecatedDeclaration dd)
    {
        //printf("DeprecatedDeclaration::setScope() %p\n", this);
        if (dd.decl)
            visit(cast(Dsymbol)dd); // for forward reference
        visit(cast(AttribDeclaration)dd);
    }

    override void visit(CPPMangleDeclaration cppmd)
    {
        if (cppmd.decl)
            visit(cast(Dsymbol)cppmd); // for forward reference
        visit(cast(AttribDeclaration)cppmd);
    }

    override void visit(AnonDeclaration anond)
    {
        if (anond.decl)
            visit(cast(Dsymbol)anond); // for forward reference
        visit(cast(AttribDeclaration)anond);
    }

    override void visit(ConditionalDeclaration condd)
    {
        condd.include(sc).foreachDsymbol( s => s.setScope(sc) );
    }

    override void visit(StaticIfDeclaration sid)
    {
        // do not evaluate condition before semantic pass
        // But do set the scope, in case we need it for forward referencing
        visit(cast(Dsymbol)sid); // for forward reference
    }

    override void visit(StaticForeachDeclaration sfd)
    {
        // do not evaluate condition before semantic pass
        // But do set the scope, in case we need it for forward referencing
        visit(cast(Dsymbol)sfd); // for forward reference
    }

    override void visit(MixinDeclaration md)
    {
        visit(cast(Dsymbol)md);
    }

    override void visit(UserAttributeDeclaration uad)
    {
        //printf("UserAttributeDeclaration::setScope() %p\n", this);
        if (uad.decl)
            visit(cast(Dsymbol)uad);
        visit(cast(AttribDeclaration)uad);
    }
}

void importAll(Dsymbol d, Scope* sc)
{
    scope iav = new ImportAllVisitor(sc);
    d.accept(iav);
}

extern(C++) class ImportAllVisitor : Visitor
{
    alias visit = typeof(super).visit;
    Scope* sc;

    this(Scope* sc) @safe
    {
        this.sc = sc;
    }

    override void visit(Dsymbol d) {}

    override void visit(Import imp)
    {
        if (imp.mod) return; // Already done

        /*
         * https://issues.dlang.org/show_bug.cgi?id=15525
         *
         * Loading the import has failed,
         * most likely because of parsing errors.
         * Therefore we cannot trust the resulting AST.
         */
        if (imp.load(sc))
        {
            // https://issues.dlang.org/show_bug.cgi?id=23873
            // For imports that are not at module or function level,
            // e.g. aggregate level, the import symbol is added to the
            // symbol table and later semantic is performed on it.
            // This leads to semantic analysis on an malformed AST
            // which causes all kinds of segfaults.
            // The fix is to note that the module has errors and avoid
            // semantic analysis on it.
            if(imp.mod)
                imp.mod.errors = true;
            return;
        }

        if (!imp.mod) return; // Failed

        if (sc.stc & STC.static_)
            imp.isstatic = true;
        imp.mod.importAll(null);
        imp.mod.checkImportDeprecation(imp.loc, sc);
        if (sc.explicitVisibility)
            imp.visibility = sc.visibility;
        if (!imp.isstatic && !imp.aliasId && !imp.names.length)
            sc.scopesym.importScope(imp.mod, imp.visibility);
        // Enable access to pkgs/mod as soon as posible, because compiler
        // can traverse them before the import gets semantic (Issue: 21501)
        if (!imp.aliasId && !imp.names.length)
            imp.addPackageAccess(sc.scopesym);
    }

    override void visit(Module m)
    {
        //printf("+Module::importAll(this = %p, '%s'): parent = %p\n", m, m.toChars(), m.parent);
        if (m._scope)
            return; // already done
        if (m.filetype == FileType.ddoc)
        {
            error(m.loc, "%s `%s` is a Ddoc file, cannot import it", m.kind, m.toPrettyChars);
            return;
        }

        /* Note that modules get their own scope, from scratch.
         * This is so regardless of where in the syntax a module
         * gets imported, it is unaffected by context.
         * Ignore prevsc.
         */
        Scope* sc = Scope.createGlobal(m, global.errorSink); // create root scope

        if (m.md && m.md.msg)
            m.md.msg = semanticString(sc, m.md.msg, "deprecation message");

        // Add import of "object", even for the "object" module.
        // If it isn't there, some compiler rewrites, like
        //    classinst == classinst -> .object.opEquals(classinst, classinst)
        // would fail inside object.d.
        if (m.filetype != FileType.c &&
            (m.members.length == 0 ||
             (*m.members)[0].ident != Id.object ||
             (*m.members)[0].isImport() is null))
        {
            auto im = new Import(m.loc, null, Id.object, null, 0);
            m.members.shift(im);
        }
        if (!m.symtab)
        {
            // Add all symbols into module's symbol table
            m.symtab = new DsymbolTable();
            for (size_t i = 0; i < m.members.length; i++)
            {
                Dsymbol s = (*m.members)[i];
                s.addMember(sc, sc.scopesym);
            }
        }
        // anything else should be run after addMember, so version/debug symbols are defined
        /* Set scope for the symbols so that if we forward reference
         * a symbol, it can possibly be resolved on the spot.
         * If this works out well, it can be extended to all modules
         * before any semantic() on any of them.
         */
        m.setScope(sc); // remember module scope for semantic
        for (size_t i = 0; i < m.members.length; i++)
        {
            Dsymbol s = (*m.members)[i];
            s.setScope(sc);
        }
        for (size_t i = 0; i < m.members.length; i++)
        {
            Dsymbol s = (*m.members)[i];
            s.importAll(sc);
        }
        sc = sc.pop();
        sc.pop(); // 2 pops because Scope.createGlobal() created 2
    }

    override void visit(AttribDeclaration atb)
    {
        Dsymbols* d = atb.include(sc);
        //printf("\tAttribDeclaration::importAll '%s', d = %p\n", toChars(), d);
        if (d)
        {
            Scope* sc2 = atb.newScope(sc);
            d.foreachDsymbol( s => s.importAll(sc2) );
            if (sc2 != sc)
                sc2.pop();
        }
    }

    // do not evaluate condition before semantic pass
    override void visit(StaticIfDeclaration _) {}
    // do not evaluate aggregate before semantic pass
    override void visit(StaticForeachDeclaration _) {}
}

/*******************************
    * Load module.
    * Returns:
    *  true for errors, false for success
    */
extern (D) bool load(Import imp, Scope* sc)
{
    // See if existing module
    const errors = global.errors;
    DsymbolTable dst = Package.resolve(imp.packages, null, &imp.pkg);
    version (none)
    {
        if (pkg && pkg.isModule())
        {
            .error(loc, "can only import from a module, not from a member of module `%s`. Did you mean `import %s : %s`?", pkg.toChars(), pkg.toPrettyChars(), id.toChars());
            mod = pkg.isModule(); // Error recovery - treat as import of that module
            return true;
        }
    }
    Dsymbol s = dst.lookup(imp.id);
    if (s)
    {
        if (s.isModule())
            imp.mod = cast(Module)s;
        else
        {
            if (s.isAliasDeclaration())
            {
                .error(imp.loc, "%s `%s` conflicts with `%s`", s.kind(), s.toPrettyChars(), imp.id.toChars());
            }
            else if (Package p = s.isPackage())
            {
                if (p.isPkgMod == PKG.unknown)
                {
                    const preverrors = global.errors;
                    imp.mod = Module.load(imp.loc, imp.packages, imp.id);
                    if (!imp.mod)
                        p.isPkgMod = PKG.package_;
                    else
                    {
                        // imp.mod is a package.d, or a normal module which conflicts with the package name.
                        if (imp.mod.isPackageFile)
                            imp.mod.tag = p.tag; // reuse the same package tag
                        else
                        {
                            // show error if Module.load does not
                            if (preverrors == global.errors)
                                .error(imp.loc, "%s `%s` from file %s conflicts with %s `%s`", imp.mod.kind(), imp.mod.toPrettyChars(), imp.mod.srcfile.toChars, p.kind(), p.toPrettyChars());
                            return true;
                        }
                    }
                }
                else
                {
                    imp.mod = p.isPackageMod();
                }
                if (!imp.mod)
                {
                    .error(imp.loc, "can only import from a module, not from package `%s.%s`", p.toPrettyChars(), imp.id.toChars());
                }
            }
            else if (imp.pkg)
            {
                .error(imp.loc, "can only import from a module, not from package `%s.%s`", imp.pkg.toPrettyChars(), imp.id.toChars());
            }
            else
            {
                .error(imp.loc, "can only import from a module, not from package `%s`", imp.id.toChars());
            }
        }
    }
    if (!imp.mod)
    {
        // Load module
        imp.mod = Module.load(imp.loc, imp.packages, imp.id);
        if (imp.mod)
        {
            // imp.id may be different from mod.ident, if so then insert alias
            dst.insert(imp.id, imp.mod);
        }
    }
    if (imp.mod && !imp.mod.importedFrom)
        imp.mod.importedFrom = sc ? sc._module.importedFrom : Module.rootModule;
    if (!imp.pkg)
    {
        if (imp.mod && imp.mod.isPackageFile)
        {
            // one level depth package.d file (import pkg; ./pkg/package.d)
            // it's necessary to use the wrapping Package already created
            imp.pkg = imp.mod.pkg;
        }
        else
            imp.pkg = imp.mod;
    }
    return global.errors != errors;
}

void setFieldOffset(Dsymbol d, AggregateDeclaration ad, FieldState* fieldState, bool isunion)
{
    scope v = new SetFieldOffsetVisitor(ad, fieldState, isunion);
    d.accept(v);
}

private extern(C++) class SetFieldOffsetVisitor : Visitor
{
    alias visit = Visitor.visit;

    AggregateDeclaration ad;
    FieldState* fieldState;
    bool isunion;

    this(AggregateDeclaration ad, FieldState* fieldState, bool isunion) @safe
    {
        this.ad = ad;
        this.fieldState = fieldState;
        this.isunion = isunion;
    }

    override void visit(Dsymbol d) {}

    override void visit(Nspace ns)
    {
        //printf("Nspace::setFieldOffset() %s\n", toChars());
        if (ns._scope) // if fwd reference
            dsymbolSemantic(ns, null); // try to resolve it
        ns.members.foreachDsymbol( s => s.setFieldOffset(ad, fieldState, isunion) );
    }

    override void visit(VarDeclaration vd)
    {
        //printf("VarDeclaration::setFieldOffset(ad = %s) %s\n", ad.toChars(), vd.toChars());

        if (vd.aliasTuple)
        {
            // If this variable was really a tuple, set the offsets for the tuple fields
            vd.aliasTuple.foreachVar((s) { s.setFieldOffset(ad, fieldState, isunion); });
            return;
        }

        if (!vd.isField())
            return;
        assert(!(vd.storage_class & (STC.static_ | STC.extern_ | STC.parameter)));

        //printf("+VarDeclaration::setFieldOffset(ad = %s) %s\n", ad.toChars(), toChars());

        /* Fields that are tuples appear both as part of TupleDeclarations and
         * as members. That means ignore them if they are already a field.
         */
        if (vd.offset)
        {
            // already a field
            fieldState.offset = ad.structsize; // https://issues.dlang.org/show_bug.cgi?id=13613
            return;
        }
        for (size_t i = 0; i < ad.fields.length; i++)
        {
            if (ad.fields[i] == vd)
            {
                // already a field
                fieldState.offset = ad.structsize; // https://issues.dlang.org/show_bug.cgi?id=13613
                return;
            }
        }

        // Check for forward referenced types which will fail the size() call
        Type t = vd.type.toBasetype();
        if (vd.storage_class & STC.ref_)
        {
            // References are the size of a pointer
            t = Type.tvoidptr;
        }
        Type tv = t.baseElemOf();
        if (tv.ty == Tstruct)
        {
            auto ts = cast(TypeStruct)tv;
            assert(ts.sym != ad);   // already checked in ad.determineFields()
            if (!ts.sym.determineSize(vd.loc))
            {
                vd.type = Type.terror;
                vd.errors = true;
                return;
            }
        }

        // List in ad.fields. Even if the type is error, it's necessary to avoid
        // pointless error diagnostic "more initializers than fields" on struct literal.
        ad.fields.push(vd);

        if (t.ty == Terror)
            return;

        /* If coming after a bit field in progress,
         * advance past the field
         */
        fieldState.inFlight = false;

        const sz = t.size(vd.loc);
        assert(sz != SIZE_INVALID && sz < uint.max);
        uint memsize = cast(uint)sz;                // size of member
        uint memalignsize = target.fieldalign(t);   // size of member for alignment purposes
        vd.offset = placeField(vd.loc,
            fieldState.offset,
            memsize, memalignsize, vd.alignment,
            ad.structsize, ad.alignsize,
            isunion);

        //printf("\t%s: memalignsize = %d\n", toChars(), memalignsize);
        //printf(" addField '%s' to '%s' at offset %d, size = %d\n", toChars(), ad.toChars(), offset, memsize);
    }

    override void visit(BitFieldDeclaration bfd)
    {
        enum log = false;
        static if (log)
        {
            printf("BitFieldDeclaration::setFieldOffset(ad: %s, field: %s)\n", ad.toChars(), bfd.toChars());
            void print(const FieldState* fieldState)
            {
                fieldState.print();
                printf("          fieldWidth   = %d bits\n",    bfd.fieldWidth);
            }
            print(fieldState);
        }

        Type t = bfd.type.toBasetype();
        const bool anon = bfd.isAnonymous();

        // List in ad.fields. Even if the type is error, it's necessary to avoid
        // pointless error diagnostic "more initializers than fields" on struct literal.
        if (!anon)
            ad.fields.push(bfd);

        if (t.ty == Terror)
            return;

        const sz = t.size(bfd.loc);
        assert(sz != SIZE_INVALID && sz < uint.max);
        uint memsize = cast(uint)sz;                // size of member
        uint memalignsize = target.fieldalign(t);   // size of member for alignment purposes
        if (log) printf("          memsize: %u memalignsize: %u\n", memsize, memalignsize);

        if (bfd.fieldWidth == 0 && !anon)
            error(bfd.loc, "named bit fields cannot have 0 width");
        if (bfd.fieldWidth > memsize * 8)
            error(bfd.loc, "bit field width %d is larger than type", bfd.fieldWidth);

        const style = target.c.bitFieldStyle;
        if (style != TargetC.BitFieldStyle.MS && style != TargetC.BitFieldStyle.Gcc_Clang)
            assert(0, "unsupported bit-field style");

        const isMicrosoftStyle = style == TargetC.BitFieldStyle.MS;
        const contributesToAggregateAlignment = target.c.contributesToAggregateAlignment(bfd);

        void startNewField()
        {
            if (log) printf("startNewField()\n");
            uint alignsize;
            if (isMicrosoftStyle)
               alignsize = memsize; // not memalignsize
            else
            {
                if (bfd.fieldWidth > 32)
                    alignsize = memalignsize;
                else if (bfd.fieldWidth > 16)
                    alignsize = 4;
                else if (bfd.fieldWidth > 8)
                    alignsize = 2;
                else
                    alignsize = 1;
            }

            uint dummy;
            bfd.offset = placeField(bfd.loc,
                fieldState.offset,
                memsize, alignsize, bfd.alignment,
                ad.structsize,
                contributesToAggregateAlignment ? ad.alignsize : dummy,
                isunion);

            fieldState.inFlight = true;
            fieldState.fieldOffset = bfd.offset;
            fieldState.bitOffset = 0;
            fieldState.fieldSize = memsize;
        }

        if (ad.alignsize == 0)
            ad.alignsize = 1;
        if (!isMicrosoftStyle && contributesToAggregateAlignment && ad.alignsize < memalignsize)
            ad.alignsize = memalignsize;

        if (bfd.fieldWidth == 0)
        {
            if (!isMicrosoftStyle && !isunion)
            {
                // Use type of zero width field to align to next field
                fieldState.offset = (fieldState.offset + memalignsize - 1) & ~(memalignsize - 1);
                ad.structsize = fieldState.offset;
            }
            else if (isMicrosoftStyle && fieldState.inFlight && !isunion)
            {
                // documentation says align to next int
                //const alsz = cast(uint)Type.tint32.size();
                const alsz = memsize; // but it really does this
                fieldState.offset = (fieldState.offset + alsz - 1) & ~(alsz - 1);
                ad.structsize = fieldState.offset;
            }

            fieldState.inFlight = false;
            return;
        }

        if (!fieldState.inFlight)
        {
            //printf("not in flight\n");
            startNewField();
        }
        else if (!isMicrosoftStyle)
        {
            // If the bit-field spans more units of alignment than its type
            // and is at the alignment boundary, start a new field at the
            // next alignment boundary. This affects when offsetof reports
            // a higher number and bitoffsetof starts at zero again.
            if (fieldState.bitOffset % (memalignsize * 8) == 0 &&
                fieldState.bitOffset + bfd.fieldWidth > memsize * 8)
            {
                if (log) printf("more units of alignment than its type\n");
                startNewField();        // the bit field is full
            }
            else
            {
                // if alignment boundary is crossed
                uint start = (fieldState.fieldOffset * 8 + fieldState.bitOffset) % (memalignsize * 8);
                uint end   = start + bfd.fieldWidth;
                //printf("%s start: %d end: %d memalignsize: %d\n", ad.toChars(), start, end, memalignsize);
                if (start / (memsize * 8) != (end - 1) / (memsize * 8))
                {
                    if (log) printf("alignment is crossed\n");
                    startNewField();
                }
            }
        }
        else
        {
            if (memsize != fieldState.fieldSize ||
                fieldState.bitOffset + bfd.fieldWidth > fieldState.fieldSize * 8)
            {
                //printf("new field\n");
                startNewField();
            }
        }

        bfd.offset = fieldState.fieldOffset;
        bfd.bitOffset = fieldState.bitOffset;

        const pastField = bfd.bitOffset + bfd.fieldWidth;
        if (isMicrosoftStyle)
            fieldState.fieldSize = memsize;
        else
        {
            const size = (pastField + 7) / 8;
            fieldState.fieldSize = size;
            //printf(" offset: %d, size: %d\n", offset, size);
            if (isunion)
            {
                const newstructsize = bfd.offset + size;
                if (newstructsize > ad.structsize)
                    ad.structsize = newstructsize;
            }
            else
                ad.structsize = bfd.offset + size;
        }
        //printf("at end: ad.structsize = %d\n", cast(int)ad.structsize);
        //print(fieldState);

        if (!isunion)
        {
            fieldState.offset = bfd.offset + fieldState.fieldSize;
            fieldState.bitOffset = pastField;
        }

        //printf("\t%s: offset = %d bitOffset = %d fieldWidth = %d memsize = %d\n", toChars(), offset, bitOffset, fieldWidth, memsize);
        //printf("\t%s: memalignsize = %d\n", toChars(), memalignsize);
        //printf(" addField '%s' to '%s' at offset %d, size = %d\n", toChars(), ad.toChars(), offset, memsize);
    }

    override void visit(TemplateMixin tm)
    {
        //printf("TemplateMixin.setFieldOffset() %s\n", tm.toChars());
        if (tm._scope) // if fwd reference
            dsymbolSemantic(tm, null); // try to resolve it

        tm.members.foreachDsymbol( (s) { s.setFieldOffset(ad, fieldState, isunion); } );
    }

    override void visit(AttribDeclaration atd)
    {
        atd.include(null).foreachDsymbol( s => s.setFieldOffset(ad, fieldState, isunion) );
    }

    override void visit(AnonDeclaration anond)
    {
        //printf("\tAnonDeclaration::setFieldOffset %s %p\n", isunion ? "union" : "struct", anond);
        if (anond.decl)
        {
            /* This works by treating an AnonDeclaration as an aggregate 'member',
             * so in order to place that member we need to compute the member's
             * size and alignment.
             */
            size_t fieldstart = ad.fields.length;

            /* Hackishly hijack ad's structsize and alignsize fields
             * for use in our fake anon aggregate member.
             */
            uint savestructsize = ad.structsize;
            uint savealignsize = ad.alignsize;
            ad.structsize = 0;
            ad.alignsize = 0;

            FieldState fs;
            anond.decl.foreachDsymbol( (s)
            {
                s.setFieldOffset(ad, &fs, anond.isunion);
                if (anond.isunion)
                    fs.offset = 0;
            });

            /* https://issues.dlang.org/show_bug.cgi?id=13613
             * If the fields in this.members had been already
             * added in ad.fields, just update *poffset for the subsequent
             * field offset calculation.
             */
            if (fieldstart == ad.fields.length)
            {
                ad.structsize = savestructsize;
                ad.alignsize = savealignsize;
                fieldState.offset = ad.structsize;
                return;
            }

            anond.anonstructsize = ad.structsize;
            anond.anonalignsize = ad.alignsize;
            ad.structsize = savestructsize;
            ad.alignsize = savealignsize;

            // 0 sized structs are set to 1 byte
            if (anond.anonstructsize == 0)
            {
                anond.anonstructsize = 1;
                anond.anonalignsize = 1;
            }

            assert(anond._scope);
            auto alignment = anond._scope.alignment();

            /* Given the anon 'member's size and alignment,
             * go ahead and place it.
             */
            anond.anonoffset = placeField(anond.loc,
                fieldState.offset,
                anond.anonstructsize, anond.anonalignsize, alignment,
                ad.structsize, ad.alignsize,
                isunion);

            // Add to the anon fields the base offset of this anonymous aggregate
            //printf("anon fields, anonoffset = %d\n", anonoffset);
            foreach (const i; fieldstart .. ad.fields.length)
            {
                VarDeclaration v = ad.fields[i];
                //printf("\t[%d] %s %d\n", i, v.toChars(), v.offset);
                v.offset += anond.anonoffset;
            }
        }
    }
}

extern(D) Scope* newScope(Dsymbol d, Scope* sc)
{
    scope nsv = new NewScopeVisitor(sc);
    d.accept(nsv);
    return nsv.sc;
}

private extern(C++) class NewScopeVisitor : Visitor
{
    alias visit = typeof(super).visit;
    Scope* sc;
    this(Scope* sc)
    {
        this.sc = sc;
    }

    /****************************************
     * A hook point to supply scope for members.
     * addMember, setScope, importAll, semantic, semantic2 and semantic3 will use this.
     */
    override void visit(AttribDeclaration dc){}

    override void visit(StorageClassDeclaration swt)
    {
        STC scstc = sc.stc;
        /* These sets of storage classes are mutually exclusive,
         * so choose the innermost or most recent one.
         */
        if (swt.stc & (STC.auto_ | STC.scope_ | STC.static_ | STC.extern_ | STC.manifest))
            scstc &= ~(STC.auto_ | STC.scope_ | STC.static_ | STC.extern_ | STC.manifest);
        if (swt.stc & (STC.auto_ | STC.scope_ | STC.static_ | STC.manifest | STC.gshared))
            scstc &= ~(STC.auto_ | STC.scope_ | STC.static_ | STC.manifest | STC.gshared);
        if (swt.stc & (STC.const_ | STC.immutable_ | STC.manifest))
            scstc &= ~(STC.const_ | STC.immutable_ | STC.manifest);
        if (swt.stc & (STC.gshared | STC.shared_))
            scstc &= ~(STC.gshared | STC.shared_);
        if (swt.stc & (STC.safe | STC.trusted | STC.system))
            scstc &= ~(STC.safe | STC.trusted | STC.system);
        scstc |= swt.stc;
        //printf("scstc = x%llx\n", scstc);
        sc = swt.createNewScope(sc, scstc, sc.linkage, sc.cppmangle,
        sc.visibility, sc.explicitVisibility, sc.aligndecl, sc.inlining);
    }

    /**
     * Provides a new scope with `STC.deprecated_` and `Scope.depdecl` set
     *
     * Calls `StorageClassDeclaration.newScope` (as it must be called or copied
     * in any function overriding `newScope`), then set the `Scope`'s depdecl.
     *
     * Returns:
     *   Always a new scope, to use for this `DeprecatedDeclaration`'s members.
     */
    override void visit(DeprecatedDeclaration dpd)
    {
        auto oldsc = sc;
        visit((cast(StorageClassDeclaration)dpd));
        auto scx = sc;
        sc = oldsc;
        // The enclosing scope is deprecated as well
        if (scx == sc)
            scx = sc.push();
        scx.depdecl = dpd;
        sc = scx;
    }

    override void visit(LinkDeclaration  lid)
    {
        sc= lid.createNewScope(sc, sc.stc, lid.linkage, sc.cppmangle, sc.visibility, sc.explicitVisibility,
        sc.aligndecl, sc.inlining);
    }

    override void visit(CPPMangleDeclaration cpmd)
    {
        sc = cpmd.createNewScope(sc, sc.stc, LINK.cpp, cpmd.cppmangle, sc.visibility, sc.explicitVisibility,
        sc.aligndecl, sc.inlining);
    }

    /**
     * Returns:
     *   A copy of the parent scope, with `this` as `namespace` and C++ linkage
     *///override Scope* visit(Scope* sc)
    override void visit(CPPNamespaceDeclaration scd)
    {
        auto scx = sc.copy();
        scx.linkage = LINK.cpp;
        scx.namespace = scd;
        sc = scx;
    }

    override void visit(VisibilityDeclaration atbd)
    {
        if (atbd.pkg_identifiers)
            dsymbolSemantic(atbd, sc);

       sc = atbd.createNewScope(sc, sc.stc, sc.linkage, sc.cppmangle, atbd.visibility, 1, sc.aligndecl, sc.inlining);
    }

    override void visit(AlignDeclaration visd)
    {
        sc = visd.createNewScope(sc, sc.stc, sc.linkage, sc.cppmangle, sc.visibility,
        sc.explicitVisibility, visd, sc.inlining);
    }

    override void visit(PragmaDeclaration prd)
    {
        if (prd.ident == Id.Pinline)
        {
            // We keep track of this pragma inside scopes,
            // then it's evaluated on demand in function semantic
            sc = prd.createNewScope(sc, sc.stc, sc.linkage, sc.cppmangle, sc.visibility, sc.explicitVisibility, sc.aligndecl, prd); // @suppress(dscanner.style.long_line)
        }
    }

    /**************************************
     * Use the ForwardingScopeDsymbol as the parent symbol for members.
     */
    override void visit(ForwardingAttribDeclaration  fad)
    {
        sc = sc.push(fad.sym);
    }

    override void visit(UserAttributeDeclaration uac)
    {
        Scope* sc2 = sc;
        if (uac.atts && uac.atts.length)
        {
            // create new one for changes
            sc2 = sc.copy();
            sc2.userAttribDecl = uac;
        }
        sc = sc2;
    }
}


extern(C++) Dsymbols* include(Dsymbol d, Scope* sc)
{
    scope icv = new IncludeVisitor(sc);
    d.accept(icv);
    return icv.symbols;
}

extern(C++) class IncludeVisitor : Visitor
{
    alias visit = typeof(super).visit;
    Scope* sc;
    Dsymbols* symbols;
    this(Scope* sc)
    {
        this.sc = sc;
    }

    override void visit(AttribDeclaration ad)
    {
        if (ad.errors)
        {
            symbols = null;
            return;
        }
        symbols = ad.decl;
        return;
    }

// Decide if 'then' or 'else' code should be included
    override void visit(ConditionalDeclaration cdc)
    {
        //printf("ConditionalDeclaration::include(sc = %p) scope = %p\n", sc, _scope);

        if (cdc.errors)
        {
            symbols = null;
            return;
        }
        assert(cdc.condition);
        symbols = cdc.condition.include(cdc._scope ? cdc._scope : sc) ? cdc.decl : cdc.elsedecl;
    }

    override void visit(StaticIfDeclaration sif)
    {
    /****************************************
     * Different from other AttribDeclaration subclasses, include() call requires
     * the completion of addMember and setScope phases.
     */
        //printf("StaticIfDeclaration::include(sc = %p) scope = %p\n", sc, _scope);
        if (sif.errors || sif.onStack)
        {
            symbols = null;
            return;
        }
        sif.onStack = true;
        scope(exit) sif.onStack = false;

        if (sc && sif.condition.inc == Include.notComputed)
        {
            assert(sif.scopesym); // addMember is already done
            assert(sif._scope); // setScope is already done

            Scope* saved_scope = sc;
            sc = sif._scope;
            visit(cast(ConditionalDeclaration) sif);
            Dsymbols* d = symbols;
            sc = saved_scope;

            if (d && !sif.addisdone)
            {
                // Add members lazily.
                d.foreachDsymbol( s => s.addMember(sif._scope, sif.scopesym) );

                // Set the member scopes lazily.
                d.foreachDsymbol( s => s.setScope(sif._scope) );

                sif.addisdone = true;
            }
            symbols = d;
            return;
        }
        else
        {
            visit(cast(ConditionalDeclaration)sif);
        }
    }

    override void visit(StaticForeachDeclaration sfd)
    {
        if (sfd.errors || sfd.onStack)
        {
            symbols = null;
            return;
        }
        if (sfd.cached)
        {
            assert(!sfd.onStack);
            symbols = sfd.cache;
            return;
        }
        sfd.onStack = true;
        scope(exit) sfd.onStack = false;

        if (sfd._scope)
        {
            sfd.sfe.prepare(sfd._scope); // lower static foreach aggregate
        }
        if (!sfd.sfe.ready())
        {
            symbols = null;// TODO: ok?
            return;
        }

        // expand static foreach
        import dmd.statementsem: makeTupleForeach;
        Dsymbols* d = makeTupleForeach(sfd._scope, true, true, sfd.sfe.aggrfe, sfd.decl, sfd.sfe.needExpansion).decl;
        if (d) // process generated declarations
        {
            // Add members lazily.
            d.foreachDsymbol( s => s.addMember(sfd._scope, sfd.scopesym) );

            // Set the member scopes lazily.
            d.foreachDsymbol( s => s.setScope(sfd._scope) );
        }
        sfd.cached = true;
        sfd.cache = d;
        symbols = d;
    }
}

/**
 * Called from a symbol's semantic to check if `gnuAbiTag` UDA
 * can be applied to them
 *
 * Directly emits an error if the UDA doesn't work with this symbol
 *
 * Params:
 *   sym = symbol to check for `gnuAbiTag`
 *   linkage = Linkage of the symbol (Declaration.link or sc.link)
 */
void checkGNUABITag(Dsymbol sym, LINK linkage)
{
    if (global.params.cplusplus < CppStdRevision.cpp11)
        return;

    foreachUdaNoSemantic(sym, (exp) {
        if (!isGNUABITag(exp))
            return 0; // continue
        if (sym.isCPPNamespaceDeclaration() || sym.isNspace())
        {
            .error(exp.loc, "`@%s` cannot be applied to namespaces", Id.udaGNUAbiTag.toChars());
            sym.errors = true;
        }
        else if (linkage != LINK.cpp)
        {
            .error(exp.loc, "`@%s` can only apply to C++ symbols", Id.udaGNUAbiTag.toChars());
            sym.errors = true;
        }
        // Only one `@gnuAbiTag` is allowed by semantic2
        return 1; // break
    });
}

/**
 * Check if the provided expression references `core.attribute.gnuAbiTag`
 *
 * This should be called after semantic has been run on the expression.
 * Semantic on UDA happens in semantic2 (see `dmd.semantic2`).
 *
 * Params:
 *   e = Expression to check (usually from `UserAttributeDeclaration.atts`)
 *
 * Returns:
 *   `true` if the expression references the compiler-recognized `gnuAbiTag`
 */
bool isGNUABITag(Expression e)
{
    if (global.params.cplusplus < CppStdRevision.cpp11)
        return false;

    auto ts = e.type ? e.type.isTypeStruct() : null;
    if (!ts)
        return false;
    if (ts.sym.ident != Id.udaGNUAbiTag || !ts.sym.parent)
        return false;
    // Can only be defined in druntime
    Module m = ts.sym.parent.isModule();
    if (!m || !m.isCoreModule(Id.attribute))
        return false;
    return true;
}

/******************************************
 * If a variable has a scope destructor call, return call for it.
 * Otherwise, return NULL.
 */
private Expression callScopeDtor(VarDeclaration vd, Scope* sc)
{
    //printf("VarDeclaration::callScopeDtor() %s\n", toChars());

    // Destruction of STC.field's is handled by buildDtor()
    if (vd.storage_class & (STC.nodtor | STC.ref_ | STC.out_ | STC.field))
    {
        return null;
    }

    if (vd.iscatchvar)
        return null;    // destructor is built by `void semantic(Catch c, Scope* sc)`, not here

    Expression e = null;
    // Destructors for structs and arrays of structs
    Type tv = vd.type.baseElemOf();
    if (tv.ty == Tstruct)
    {
        StructDeclaration sd = (cast(TypeStruct)tv).sym;
        if (!sd.dtor || sd.errors)
            return null;

        const sz = vd.type.size();
        assert(sz != SIZE_INVALID);
        if (!sz)
            return null;

        if (vd.type.toBasetype().ty == Tstruct)
        {
            // v.__xdtor()
            e = new VarExp(vd.loc, vd);

            /* This is a hack so we can call destructors on const/immutable objects.
             * Need to add things like "const ~this()" and "immutable ~this()" to
             * fix properly.
             */
            e.type = e.type.mutableOf();

            // Enable calling destructors on shared objects.
            // The destructor is always a single, non-overloaded function,
            // and must serve both shared and non-shared objects.
            e.type = e.type.unSharedOf;

            e = new DotVarExp(vd.loc, e, sd.dtor, false);
            e = new CallExp(vd.loc, e);
        }
        else
        {
            // __ArrayDtor(v[0 .. n])
            e = new VarExp(vd.loc, vd);

            const sdsz = sd.type.size();
            assert(sdsz != SIZE_INVALID && sdsz != 0);
            const n = sz / sdsz;
            SliceExp se = new SliceExp(vd.loc, e, new IntegerExp(vd.loc, 0, Type.tsize_t),
                new IntegerExp(vd.loc, n, Type.tsize_t));

            // Prevent redundant bounds check
            se.upperIsInBounds = true;
            se.lowerIsLessThanUpper = true;

            // This is a hack so we can call destructors on const/immutable objects.
            se.type = sd.type.arrayOf();

            e = new CallExp(vd.loc, new IdentifierExp(vd.loc, Id.__ArrayDtor), se);
        }
        return e;
    }
    // Destructors for classes
    if (!(vd.storage_class & (STC.auto_ | STC.scope_) && !(vd.storage_class & STC.parameter)))
        return null;

    for (ClassDeclaration cd = vd.type.isClassHandle(); cd; cd = cd.baseClass)
    {
        /* We can do better if there's a way with onstack
         * classes to determine if there's no way the monitor
         * could be set.
         */
        //if (cd.isInterfaceDeclaration())
        //    error("interface `%s` cannot be scope", cd.toChars());

        if (!vd.onstack) // if any destructors
            continue;
        // delete'ing C++ classes crashes (and delete is deprecated anyway)
        if (cd.classKind == ClassKind.cpp)
        {
            // Don't call non-existant dtor
            if (!cd.dtor)
                break;

            e = new VarExp(vd.loc, vd);
            e.type = e.type.mutableOf().unSharedOf(); // Hack for mutable ctor on immutable instances
            e = new DotVarExp(vd.loc, e, cd.dtor, false);
            e = new CallExp(vd.loc, e);
            break;
        }

        // delete this;
        Expression ec;
        ec = new VarExp(vd.loc, vd);
        e = new DeleteExp(vd.loc, ec, true);
        break;
    }
    return e;
}

/***************************************
 * Collect all instance fields, then determine instance size.
 * Returns:
 *      false if failed to determine the size.
 */
bool determineSize(AggregateDeclaration ad, Loc loc)
{
    //printf("AggregateDeclaration::determineSize() %s, sizeok = %d\n", toChars(), sizeok);

    // The previous instance size finalizing had:
    if (ad.type.ty == Terror || ad.errors)
        return false;   // failed already
    if (ad.sizeok == Sizeok.done)
        return true;    // succeeded

    if (!ad.members)
    {
        .error(loc, "%s `%s` unknown size", ad.kind, ad.toPrettyChars);
        return false;
    }

    if (ad._scope)
        dsymbolSemantic(ad, null);

    // Determine the instance size of base class first.
    if (auto cd = ad.isClassDeclaration())
    {
        cd = cd.baseClass;
        if (cd && !cd.determineSize(loc))
            goto Lfail;
    }

    // Determine instance fields when sizeok == Sizeok.none
    if (!ad.determineFields())
        goto Lfail;
    if (ad.sizeok != Sizeok.done)
        ad.finalizeSize();

    // this aggregate type has:
    if (ad.type.ty == Terror)
        return false;   // marked as invalid during the finalizing.
    if (ad.sizeok == Sizeok.done)
        return true;    // succeeded to calculate instance size.

Lfail:
    // There's unresolvable forward reference.
    if (ad.type != Type.terror)
        error(loc, "%s `%s` no size because of forward reference", ad.kind, ad.toPrettyChars);
    // Don't cache errors from speculative semantic, might be resolvable later.
    // https://issues.dlang.org/show_bug.cgi?id=16574
    if (!global.gag)
    {
        ad.type = Type.terror;
        ad.errors = true;
    }
    return false;
}

extern (C++) void addComment(Dsymbol d, const(char)* comment)
{
    scope v = new AddCommentVisitor(comment);
    d.accept(v);
}

extern (C++) class AddCommentVisitor: Visitor
{
    alias visit = Visitor.visit;

    const(char)* comment;

    this(const(char)* comment)
    {
        this.comment = comment;
    }

    override void visit(Dsymbol d)
    {
        if (!comment || !*comment)
            return;

        //printf("addComment '%s' to Dsymbol %p '%s'\n", comment, this, toChars());
        void* h = cast(void*)d;      // just the pointer is the key
        auto p = h in d.commentHashTable;
        if (!p)
        {
            d.commentHashTable[h] = comment;
            return;
        }
        if (strcmp(*p, comment) != 0)
        {
            // Concatenate the two
            *p = Lexer.combineComments((*p).toDString(), comment.toDString(), true);
        }
    }
    override void visit(AttribDeclaration atd)
    {
        if (comment)
        {
            atd.include(null).foreachDsymbol( s => s.addComment(comment) );
        }
    }
    override void visit(ConditionalDeclaration cd)
    {
        if (comment)
        {
            cd.decl    .foreachDsymbol( s => s.addComment(comment) );
            cd.elsedecl.foreachDsymbol( s => s.addComment(comment) );
        }
    }
    override void visit(StaticForeachDeclaration sfd) {}
}

void checkCtorConstInit(Dsymbol d)
{
    scope v = new CheckCtorConstInitVisitor();
    d.accept(v);
}

private extern(C++) class CheckCtorConstInitVisitor : Visitor
{
    alias visit = Visitor.visit;

    override void visit(AttribDeclaration ad)
    {
        ad.include(null).foreachDsymbol( s => s.checkCtorConstInit() );
    }

    override void visit(VarDeclaration vd)
    {
        version (none)
        {
            /* doesn't work if more than one static ctor */
            if (vd.ctorinit == 0 && vd.isCtorinit() && !vd.isField())
                error("missing initializer in static constructor for const variable");
        }
    }

    override void visit(Dsymbol d){}
}

/**************************************
* Determine if this symbol is only one.
* Returns:
*      false, ps = null: There are 2 or more symbols
*      true,  ps = null: There are zero symbols
*      true,  ps = symbol: The one and only one symbol
*/
bool oneMember(Dsymbol d, out Dsymbol ps, Identifier ident)
{
    scope v = new OneMemberVisitor(ps, ident);
    d.accept(v);
    return v.result;
}

private extern(C++) class OneMemberVisitor : Visitor
{
    alias visit = Visitor.visit;

    Dsymbol* ps;
    Identifier ident;
    bool result;

    this(out Dsymbol ps, Identifier ident)
    {
        this.ps = &ps;
        this.ident = ident;
    }

    override void visit(AttribDeclaration atb)
    {
        Dsymbols* d = atb.include(null);
        result = Dsymbol.oneMembers(d, *ps, ident);
    }

    override void visit(StaticForeachDeclaration sfd)
    {
        // Required to support IFTI on a template that contains a
        // `static foreach` declaration.  `super.oneMember` calls
        // include with a `null` scope.  As `static foreach` requires
        // the scope for expansion, `oneMember` can only return a
        // precise result once `static foreach` has been expanded.
        if (sfd.cached)
        {
            this.visit(cast(AttribDeclaration) sfd);
        }
        else
        {
            *ps = null; // a `static foreach` declaration may in general expand to multiple symbols
            result = false;
        }
    }

    override void visit(StorageClassDeclaration scd)
    {
        bool t = Dsymbol.oneMembers(scd.decl, *ps, ident);
        if (t && *ps)
        {
            /* This is to deal with the following case:
             * struct Tick {
             *   template to(T) { const T to() { ... } }
             * }
             * For eponymous function templates, the 'const' needs to get attached to 'to'
             * before the semantic analysis of 'to', so that template overloading based on the
             * 'this' pointer can be successful.
             */
            if (FuncDeclaration fd = (*ps).isFuncDeclaration())
            {
                /* Use storage_class2 instead of storage_class otherwise when we do .di generation
                 * we'll wind up with 'const const' rather than 'const'.
                 */
                /* Don't think we need to worry about mutually exclusive storage classes here
                 */
                fd.storage_class2 |= scd.stc;
            }
        }
        result = t;
    }

    override void visit(ConditionalDeclaration cd)
    {
        //printf("ConditionalDeclaration::oneMember(), inc = %d\n", condition.inc);
        if (cd.condition.inc != Include.notComputed)
        {
            Dsymbols* d = cd.condition.include(null) ? cd.decl : cd.elsedecl;
            result = Dsymbol.oneMembers(d, *ps, ident);
        }
        else
        {
            bool res = (Dsymbol.oneMembers(cd.decl, *ps, ident) && *ps is null && Dsymbol.oneMembers(cd.elsedecl, *ps, ident) && *ps is null);
            *ps = null;
            result = res;
        }
    }

    override void visit(ScopeDsymbol sd)
    {
        if (sd.isAnonymous())
            result = Dsymbol.oneMembers(sd.members, *ps, ident);
        else {
            // visit(Dsymbol dsym)
            *ps = sd;
            result = true;
        }
    }

    override void visit(StaticAssert sa)
    {
        //printf("StaticAssert::oneMember())\n");
        *ps = null;
        result = true;
    }

    override void visit(TemplateInstance ti)
    {
        *ps = null;
        result = true;
    }

    override void visit(TemplateMixin tm)
    {
        *ps = tm;
        result = true;
    }

    override void visit(Dsymbol dsym)
    {
        *ps = dsym;
        result = true;
    }
}

/****************************************
* Return true if any of the members are static ctors or static dtors, or if
* any members have members that are.
*/
extern(C++) bool hasStaticCtorOrDtor(Dsymbol d)
{
    scope v = new HasStaticCtorOrDtor();
    d.accept(v);
    return v.result;
}

private extern(C++) class HasStaticCtorOrDtor : Visitor
{
    import dmd.mtype : Type;

    alias visit = Visitor.visit;
    bool result;

    // attrib.d
    override void visit(AttribDeclaration ad){
        result = ad.include(null).foreachDsymbol( (s) { return s.hasStaticCtorOrDtor(); } ) != 0;
    }

    // dsymbol.d
    override void visit(Dsymbol d){
        //printf("Dsymbol::hasStaticCtorOrDtor() %s\n", toChars());
        result = false;
    }

    override void visit(ScopeDsymbol sd) {
        if (sd.members)
        {
            for (size_t i = 0; i < sd.members.length; i++)
            {
                Dsymbol member = (*(sd.members))[i];
                if (member.hasStaticCtorOrDtor())
                    result = true;
                    return;
            }
        }
        result = false;
    }

    // dtemplate.d
    override void visit(TemplateDeclaration td) {
        result = false; // don't scan uninstantiated templates
    }

    // func.d
    override void visit(StaticCtorDeclaration scd) {
        result = true;
    }

    override void visit(StaticDtorDeclaration sdd) @nogc nothrow pure @safe {
        result = true;
    }
}

extern(C++) bool isFuncHidden(ClassDeclaration cd, FuncDeclaration fd)
{
    import dmd.funcsem : overloadApply;
    //printf("ClassDeclaration.isFuncHidden(class = %s, fd = %s)\n", toChars(), fd.toPrettyChars());
    Dsymbol s = cd.search(Loc.initial, fd.ident, SearchOpt.ignoreAmbiguous | SearchOpt.ignoreErrors);
    if (!s)
    {
        //printf("not found\n");
        /* Because, due to a hack, if there are multiple definitions
            * of fd.ident, NULL is returned.
            */
        return false;
    }
    s = s.toAlias();
    if (auto os = s.isOverloadSet())
    {
        foreach (sm; os.a)
        {
            auto fm = sm.isFuncDeclaration();
            if (overloadApply(fm, s => fd == s.isFuncDeclaration()))
                return false;
        }
        return true;
    }
    else
    {
        auto f = s.isFuncDeclaration();
        //printf("%s fdstart = %p\n", s.kind(), fdstart);
        if (overloadApply(f, s => fd == s.isFuncDeclaration()))
            return false;
        return !fd.parent.isTemplateMixin();
    }
}<|MERGE_RESOLUTION|>--- conflicted
+++ resolved
@@ -4184,12 +4184,8 @@
             }
 
             // If using C tag/prototype/forward declaration rules
-<<<<<<< HEAD
-            if (sc.inCfile && !dsym.isImport())
-=======
-            if (sc && sc.flags & SCOPE.Cfile && !dsym.isImport())
+            if (sc && sc.inCfile && !dsym.isImport())
             // When merging master, replace with: if (sc && sc.inCfile && !dsym.isImport())
->>>>>>> 3945e816
             {
                 if (handleTagSymbols(*sc, dsym, s2, sds))
                     return;
