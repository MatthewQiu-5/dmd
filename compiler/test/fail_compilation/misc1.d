/*
TEST_OUTPUT:
---
<<<<<<< HEAD
fail_compilation/misc1.d(109): Error: `5` has no effect
fail_compilation/misc1.d(110): Error: `1 + 2` has no effect
fail_compilation/misc1.d(111): Error: `x` has no effect
fail_compilation/misc1.d(117): Deprecation: `1 * 1` has no effect
fail_compilation/misc1.d(118): Deprecation: `__lambda3` has no effect
fail_compilation/misc1.d(124): Deprecation: `false` has no effect
fail_compilation/misc1.d(127): Deprecation: `*sp++` has no effect
fail_compilation/misc1.d(128): Deprecation: `j` has no effect
=======
fail_compilation/misc1.d(108): Error: `5` has no effect
fail_compilation/misc1.d(109): Error: `1 + 2` has no effect
fail_compilation/misc1.d(115): Deprecation: `1 * 1` has no effect
fail_compilation/misc1.d(116): Deprecation: `__lambda_L116_C34` has no effect
fail_compilation/misc1.d(122): Deprecation: `false` has no effect
fail_compilation/misc1.d(125): Deprecation: `*sp++` has no effect
fail_compilation/misc1.d(126): Deprecation: `j` has no effect
>>>>>>> 6567f6f4
---
*/

#line 100

/***************************************************/
//https://issues.dlang.org/show_bug.cgi?id=12490

void hasSideEffect12490(){}

void issue12490()
{
    int x;
    5, hasSideEffect12490();
    1 + 2, hasSideEffect12490();
    x, x++;
}

void issue23480()
{
    int j;
    for({} j; 1*1) {}
    for({j=2; int d = 3;} j+d<7; {j++; d++;}) {}
    for (
        if (true)        // (o_O)
            assert(78);
        else
            assert(79);
        false; false
    ) {}
    // unnecessary deref
    for (ubyte* sp; 0; *sp++) {}
    for (;; j) {}
}<|MERGE_RESOLUTION|>--- conflicted
+++ resolved
@@ -1,24 +1,14 @@
 /*
 TEST_OUTPUT:
 ---
-<<<<<<< HEAD
 fail_compilation/misc1.d(109): Error: `5` has no effect
 fail_compilation/misc1.d(110): Error: `1 + 2` has no effect
 fail_compilation/misc1.d(111): Error: `x` has no effect
 fail_compilation/misc1.d(117): Deprecation: `1 * 1` has no effect
-fail_compilation/misc1.d(118): Deprecation: `__lambda3` has no effect
+fail_compilation/misc1.d(118): Deprecation: `__lambda_L118_C34` has no effect
 fail_compilation/misc1.d(124): Deprecation: `false` has no effect
 fail_compilation/misc1.d(127): Deprecation: `*sp++` has no effect
 fail_compilation/misc1.d(128): Deprecation: `j` has no effect
-=======
-fail_compilation/misc1.d(108): Error: `5` has no effect
-fail_compilation/misc1.d(109): Error: `1 + 2` has no effect
-fail_compilation/misc1.d(115): Deprecation: `1 * 1` has no effect
-fail_compilation/misc1.d(116): Deprecation: `__lambda_L116_C34` has no effect
-fail_compilation/misc1.d(122): Deprecation: `false` has no effect
-fail_compilation/misc1.d(125): Deprecation: `*sp++` has no effect
-fail_compilation/misc1.d(126): Deprecation: `j` has no effect
->>>>>>> 6567f6f4
 ---
 */
 
