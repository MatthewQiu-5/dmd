--- conflicted
+++ resolved
@@ -4050,11 +4050,7 @@
                                 ? RTLSYM_INTERFACE_CAST
                                 : RTLSYM_DYNAMIC_CAST;
                     elem *ep = el_param(el_ptr(toSymbol(cdto)), e);
-<<<<<<< HEAD
                     e = el_bin(OPcall, TYnptr, el_var(getRtlsym(rtl)), ep);
-=======
-                    e = el_bin(OPcall, TYnptr, el_var(rtlsym[rtl]), ep);
->>>>>>> e239a353
                 }
                 goto Lret;
             }
