--- conflicted
+++ resolved
@@ -233,15 +233,7 @@
 
     const char *cc = getenv("CC");
     if (!cc)
-<<<<<<< HEAD
-#if HAS_POSIX_SPAWN
-        cc = "/usr/bin/gcc";
-#else
         cc = "gcc";
-#endif
-=======
-        cc = "gcc";
->>>>>>> 2eea3f95
     argv.push((char *)cc);
     argv.insert(1, global.params.objfiles);
 
